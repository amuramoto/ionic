--- conflicted
+++ resolved
@@ -66,34 +66,33 @@
 task('demos.compileTests', (done: Function) => {
   let folderInfo = getFolderInfo();
 
-<<<<<<< HEAD
   if (folderInfo.componentName && folderInfo.componentTest) {    
     let folders = getFolders(`./dist/demos/${folderInfo.componentName}`);
     if (folders.length !== 0) {
-      folders.forEach(folder => {
-        buildTest(`${folderInfo.componentName}/${folder}`);        
+      folders.forEach(subFolder => {
+        let subFolderInfo = {
+          componentName: folderInfo.componentName,
+          componentTest: subFolder
+        };
+        buildTest(folderInfo);        
       })      
     }    
-=======
-  if (folderInfo.componentName && folderInfo.componentTest) {
-    buildTest(folderInfo);
->>>>>>> d0db916f
   } else {
     buildAllTests(done);  
   }     
   
 });
 
-function buildTest(folderInfo: any) {
-  let includeGlob = [`./dist/demos/${folderInfo.componentName}/*.ts`];
-  let pathToWriteFile = `${DIST_DEMOS_ROOT}/${folderInfo.componentName}/tsconfig.json`;
+function buildTest(folderInfo: any) {  
+  let includeGlob = [`./dist/demos/${folderInfo.componentName}/${folderInfo.componentTest}/*.ts`];
+  let pathToWriteFile = `${DIST_DEMOS_ROOT}/${folderInfo.componentName}/${folderInfo.componentTest}/tsconfig.json`;
 
   createTempTsConfig(includeGlob, ES5, ES_2015, `${DEMOS_SRC_ROOT}/tsconfig.json`, pathToWriteFile);
 
   let sassConfigPath = 'scripts/demos/sass.config.js';
 
-  let appEntryPoint = `dist/demos/${folderInfo.componentName}/main.ts`;
-  let distDir = `dist/demos/${folderInfo.componentName}/`;
+  let appEntryPoint = `dist/demos/${folderInfo.componentName}/${folderInfo.componentTest}/main.ts`;
+  let distDir = `dist/demos/${folderInfo.componentName}/${folderInfo.componentTest}/`;
 
   return runAppScripts(folderInfo, sassConfigPath, appEntryPoint, distDir);
 }
@@ -103,78 +102,23 @@
   let promises: Promise<any>[] = [];
 
   folders.forEach(folder => {
-<<<<<<< HEAD
-    let subFolders = getFolders(`./dist/demos/${folder}`);
+    stat(`./dist/demos/${folder}`, function(err, stat) {
+      if (err == null) {
+        let subFolders = getFolders(`./dist/demos/${folder}`);
     
-    if (subFolders.length !== 0) {
-      subFolders.forEach(subFolder=>{
-        promises.push(buildTest(`${folder}/${subFolder}`));
-      })
-    }    
-=======
-    stat(`./dist/demos/${folder}/app.module.ts`, function(err, stat) {
-      if (err == null) {
-        let folderInfo = {
-          componentName: folder,
-          componentTest: 'basic'
-        };
-        const promise = buildTest(folderInfo);
-        promises.push(promise);
-      }
-    });
->>>>>>> d0db916f
+        subFolders.forEach(subFolder => {
+          let folderInfo = {
+            componentName: folder,
+            componentTest: subFolder
+          };
+          const promise = buildTest(folderInfo);
+          promises.push(promise);          
+        })
+      }        
+    });    
   });
-
-  Promise.all(promises).then(() => {
-    done();
-  }).catch(err => {
-    done(err);
-  });
-}
-
-<<<<<<< HEAD
-function runAppScripts(folderName: string) {
-  console.log('Running app scripts with', folderName);
-
-  let sassConfigPath = 'scripts/demos/sass.config.js';
-
-  let appEntryPoint = `dist/demos/${folderName}/main.ts`;
-  let distDir = `dist/demos/${folderName}/`;
-
-  let tsConfig = distDir + 'tsconfig.json';
-
-  try {
-    const scriptsCmd = spawnSync('npm',
-      ['run',
-      'app-scripts-build',
-      '--prod',
-      '--sass', sassConfigPath,
-      '--appEntryPoint', appEntryPoint,
-      '--srcDir', distDir,
-      '--wwwDir', distDir,
-      '--tsconfig', tsConfig
-      ]);
-
-    if (scriptsCmd.status !== 0) {
-      return Promise.reject(scriptsCmd.stderr.toString());
-    }
-
-    console.log(scriptsCmd.output.toString());
-    return Promise.resolve();
-  } catch (ex) {
-    return Promise.reject(ex);
-  }
-}
-
-function getFolders(dir) {
-  return readdirSync(dir)
-    .filter(function(file) {
-      return statSync(join(dir, file)).isDirectory();
-    });
-}
-
-=======
->>>>>>> d0db916f
+}
+
 task('demos.watchProd', (done: Function) => {
   const folderInfo = getFolderInfo();
   let demoTestPath = DEMOS_SRC_ROOT;
