/**
* @ngdoc service
* @name Config
* @module ionic
* @description
* Config allows you to set the modes of your components
*/

import {Platform} from '../platform/platform';
import {isObject, isDefined, isFunction, isArray, extend} from '../util/util';

/**
 * Config lets you change multiple or a single value in an apps mode configuration. Things such as tab placement, icon changes, and view animations can be set here.
 *
 * ```ts
 * @App({
 *   template: `<ion-nav [root]="root"></ion-nav>`
 *   config: {
 *     backButtonText: 'Go Back',
 *     iconMode: 'ios',
 *     modalEnter: 'modal-slide-in',
 *     modalLeave: 'modal-slide-out',
 *     tabbarPlacement: 'bottom',
 *     pageTransition: 'ios',
 *   }
 * })
 * ```
 *
 * Config can be overwritting at multiple levels, allowing deeper configuration. Taking the example from earlier, we can override any setting we want based on a platform.
 * ```ts
 * @App({
 *   template: `<ion-nav [root]="root"></ion-nav>`
 *   config: {
<<<<<<< HEAD
 *     'tabbarPlacement': 'bottom',
 *     platforms: {
=======
 *     tabbarPlacement: 'bottom',
 *     platform: {
>>>>>>> ed022cf8
 *      ios: {
 *        tabbarPlacement: 'top',
 *      }
 *     }
 *   }
 * })
 * ```
 *
 * We could also configure these values at a component level. Take `tabbarPlacement`, we can configure this as a property on our `ion-tabs`.
 *
 * ```html
 * <ion-tabs tabbar-placement="top">
 *    <ion-tab tab-title="Dash" tab-icon="pulse" [root]="tabRoot"></ion-tab>
 *  </ion-tabs>
 * ```
 *
 * The property will override anything else set in the apps.
 *
 * The last way we could configure is through URL query strings. This is useful for testing while in the browser.
 * Simply add `?ionic<PROPERTYNAME>=<value>` to the url.
 *
 * ```
 * http://localhost:8100/?ionicTabbarPlacement=bottom
 * ```
**/
export class Config {

  constructor(config) {
    this._s = config && isObject(config) && !isArray(config) ? config : {};
    this._c = {}; // cached values
  }

 /**
  * For setting and getting multiple config values
  */

/**
 * @private
 * @name settings()
 * @description
 */
  settings() {
    const args = arguments;

    switch (args.length) {

      case 0:
        return this._s;

      case 1:
        // settings({...})
        this._s = args[0];
        this._c = {}; // clear cache
        break;

      case 2:
        // settings('ios', {...})
        this._s.platforms = this._s.platforms || {};
        this._s.platforms[args[0]] = args[1];
        this._c = {}; // clear cache
        break;
    }

    return this;
  }

/**
* For setting a single config values
*/
/**
 * @private
 * @name set()
 * @description
 */
  set() {
    const args = arguments;
    const arg0 = args[0];
    const arg1 = args[1];

    switch (args.length) {
      case 2:
        // set('key', 'value') = set key/value pair
        // arg1 = value
        this._s[arg0] = arg1;
        delete this._c[arg0]; // clear cache
        break;

      case 3:
        // setting('ios', 'key', 'value') = set key/value pair for platform
        // arg0 = platform
        // arg1 = key
        // arg2 = value
        this._s.platforms = this._s.platforms || {};
        this._s.platforms[arg0] = this._s.platforms[arg0] || {};
        this._s.platforms[arg0][arg1] = args[2];
        delete this._c[arg1]; // clear cache
        break;

    }

    return this;
  }

 /**
  * For getting a single config values
  */
/**
 * @private
 * @name get()
 * @description
 */
  get(key) {

    if (!isDefined(this._c[key])) {

      // if the value was already set this will all be skipped
      // if there was no user config then it'll check each of
      // the user config's platforms, which already contains
      // settings from default platform configs

      let userPlatformValue = undefined;
      let userDefaultValue = this._s[key];
      let userPlatformModeValue = undefined;
      let userDefaultModeValue = undefined;
      let platformValue = undefined;
      let platformModeValue = undefined;
      let configObj = null;

      if (this._platform) {
        let queryStringValue = this._platform.query('ionic' + key.toLowerCase());
        if (isDefined(queryStringValue)) {
          return this._c[key] = (queryStringValue === 'true' ? true : queryStringValue === 'false' ? false : queryStringValue);
        }

        // check the platform settings object for this value
        // loop though each of the active platforms

        // array of active platforms, which also knows the hierarchy,
        // with the last one the most important
        let activePlatformKeys = this._platform.platforms();

        // loop through all of the active platforms we're on
        for (let i = 0, l = activePlatformKeys.length; i < l; i++) {

          // get user defined platform values
          if (this._s.platforms) {
            configObj = this._s.platforms[activePlatformKeys[i]];
            if (configObj) {
              if (isDefined(configObj[key])) {
                userPlatformValue = configObj[key];
              }
              configObj = Config.getModeConfig(configObj.mode);
              if (configObj && isDefined(configObj[key])) {
                userPlatformModeValue = configObj[key];
              }
            }
          }

          // get default platform's setting
          configObj = Platform.get(activePlatformKeys[i]);
          if (configObj && configObj.settings) {

            if (isDefined(configObj.settings[key])) {
              // found a setting for this platform
              platformValue = configObj.settings[key];
            }

            configObj = Config.getModeConfig(configObj.settings.mode);
            if (configObj && isDefined(configObj[key])) {
              // found setting for this platform's mode
              platformModeValue = configObj[key];
            }

          }

        }

      }

      configObj = Config.getModeConfig(this._s.mode);
      if (configObj && isDefined(configObj[key])) {
        userDefaultModeValue = configObj[key];
      }

      // cache the value
      this._c[key] = isDefined(userPlatformValue) ? userPlatformValue :
                     isDefined(userDefaultValue) ? userDefaultValue :
                     isDefined(userPlatformModeValue) ? userPlatformModeValue :
                     isDefined(userDefaultModeValue) ? userDefaultModeValue :
                     isDefined(platformValue) ? platformValue :
                     isDefined(platformModeValue) ? platformModeValue :
                     null;
    }

    // return key's value
    // either it came directly from the user config
    // or it was from the users platform configs
    // or it was from the default platform configs
    // in that order
    if (isFunction(this._c[key])) {
      return this._c[key](this._platform);
    }

    return this._c[key];
  }

  /**
   * @private
   */
  setPlatform(platform) {
    this._platform = platform;
  }

  static setModeConfig(mode, config) {
    modeConfigs[mode] = config;
  }

  static getModeConfig(mode) {
    return modeConfigs[mode] || null;
  }

}

let modeConfigs = {};<|MERGE_RESOLUTION|>--- conflicted
+++ resolved
@@ -31,13 +31,8 @@
  * @App({
  *   template: `<ion-nav [root]="root"></ion-nav>`
  *   config: {
-<<<<<<< HEAD
- *     'tabbarPlacement': 'bottom',
+ *     tabbarPlacement: 'bottom',
  *     platforms: {
-=======
- *     tabbarPlacement: 'bottom',
- *     platform: {
->>>>>>> ed022cf8
  *      ios: {
  *        tabbarPlacement: 'top',
  *      }
