import { AfterContentInit, Component, ElementRef, EventEmitter, forwardRef, Input, OnDestroy, Optional, Output, Provider, Renderer, ViewEncapsulation } from '@angular/core';
import { ControlValueAccessor, NG_VALUE_ACCESSOR } from '@angular/forms';

import { Form } from '../../util/form';
import { isTrueProperty } from '../../util/util';
import { Item } from '../item/item';
import { pointerCoord } from '../../util/dom';
import { UIEventManager } from '../../util/ui-event-manager';


export const TOGGLE_VALUE_ACCESSOR = new Provider(
    NG_VALUE_ACCESSOR, {useExisting: forwardRef(() => Toggle), multi: true});


/**
 * @name Toggle
 * @description
 * A toggle technically is the same thing as an HTML checkbox input,
 * except it looks different and is easier to use on a touch device.
 * Toggles can also have colors assigned to them, by adding any color
 * attribute.
 *
 * See the [Angular 2 Docs](https://angular.io/docs/ts/latest/guide/forms.html)
 * for more info on forms and inputs.
 *
 * @usage
 * ```html
 *
 *  <ion-list>
 *
 *    <ion-item>
 *      <ion-label>Pepperoni</ion-label>
 *      <ion-toggle [(ngModel)]="pepperoni"></ion-toggle>
 *    </ion-item>
 *
 *    <ion-item>
 *      <ion-label>Sausage</ion-label>
 *      <ion-toggle [(ngModel)]="sausage" disabled="true"></ion-toggle>
 *    </ion-item>
 *
 *    <ion-item>
 *      <ion-label>Mushrooms</ion-label>
 *      <ion-toggle [(ngModel)]="mushrooms"></ion-toggle>
 *    </ion-item>
 *
 *  </ion-list>
 * ```
 *
 * @demo /docs/v2/demos/toggle/
 * @see {@link /docs/v2/components#toggle Toggle Component Docs}
 */
@Component({
  selector: 'ion-toggle',
<<<<<<< HEAD
  template:
    '<div class="toggle-icon" [class.toggle-checked]="_checked" [class.toggle-activated]="_activated">' +
      '<div class="toggle-inner"></div>' +
    '</div>' +
    '<button role="checkbox" ' +
            'type="button" ' +
            'category="item-cover" ' +
            '[id]="id" ' +
            '[attr.aria-checked]="_checked" ' +
            '[attr.aria-labelledby]="_labelId" ' +
            '[attr.aria-disabled]="_disabled" ' +
            'class="item-cover">' +
    '</button>',
=======
  template: `
    <div class="toggle-icon" [class.toggle-checked]="_checked" [class.toggle-activated]="_activated">
      <div class="toggle-inner"></div>
    </div>
    <button ion-button="item-cover"
            role="checkbox"
            type="button"
            [id]="id"
            [attr.aria-checked]="_checked"
            [attr.aria-labelledby]="_labelId"
            [attr.aria-disabled]="_disabled">
    </button>
  `,
>>>>>>> 7ddebdd6
  host: {
    '[class.toggle-disabled]': '_disabled'
  },
  providers: [TOGGLE_VALUE_ACCESSOR],
  encapsulation: ViewEncapsulation.None,
})
export class Toggle implements AfterContentInit, ControlValueAccessor, OnDestroy  {
  _checked: boolean = false;
  _init: boolean;
  _disabled: boolean = false;
  _labelId: string;
  _activated: boolean = false;
  _startX: number;
  _msPrv: number = 0;
  _fn: Function;
  _events: UIEventManager = new UIEventManager();

  /**
   * @private
   */
  id: string;

  /**
   * @output {Toggle} expression to evaluate when the toggle value changes
   */
  @Output() ionChange: EventEmitter<Toggle> = new EventEmitter<Toggle>();

  constructor(
    public _form: Form,
    public _elementRef: ElementRef,
    public _renderer: Renderer,
    @Optional() public _item: Item
  ) {
    this._form.register(this);

    if (_item) {
      this.id = 'tgl-' + _item.registerInput('toggle');
      this._labelId = 'lbl-' + _item.id;
      this._item.setCssClass('item-toggle', true);
    }
  }

  /**
   * @private
   */
  pointerDown(ev: UIEvent): boolean {
    this._startX = pointerCoord(ev).x;
    this._activated = true;
    return true;
  }

  /**
   * @private
   */
  pointerMove(ev: UIEvent) {
    if (this._startX) {
      let currentX = pointerCoord(ev).x;
      console.debug('toggle, pointerMove', ev.type, currentX);

      if (this._checked) {
        if (currentX + 15 < this._startX) {
          this.onChange(false);
          this._startX = currentX;
          this._activated = true;
        }

      } else if (currentX - 15 > this._startX) {
        this.onChange(true);
        this._startX = currentX;
        this._activated = (currentX < this._startX + 5);
      }
    }
  }

  /**
   * @private
   */
  pointerUp(ev: UIEvent) {
    if (this._startX) {
      let endX = pointerCoord(ev).x;

      if (this.checked) {
        if (this._startX + 4 > endX) {
          this.onChange(false);
        }

      } else if (this._startX - 4 < endX) {
        this.onChange(true);
      }

      this._activated = false;
      this._startX = null;
    }
  }

  /**
   * @input {boolean} whether the toggle it toggled or not
   */
  @Input()
  get checked(): boolean {
    return this._checked;
  }

  set checked(val: boolean) {
    this._setChecked(isTrueProperty(val));
    this.onChange(this._checked);
  }

  /**
   * @internal
   */
  _setChecked(isChecked: boolean) {
    if (!this._disabled && isChecked !== this._checked) {
      this._checked = isChecked;
      if (this._init) {
        this.ionChange.emit(this);
      }
      this._item && this._item.setCssClass('item-toggle-checked', isChecked);
    }
  }

  /**
   * @private
   */
  writeValue(val: any) {
    this._setChecked( isTrueProperty(val) );
  }

  /**
   * @private
   */
  registerOnChange(fn: Function): void {
    this._fn = fn;
    this.onChange = (isChecked: boolean) => {
      console.debug('toggle, onChange', isChecked);
      fn(isChecked);
      this._setChecked(isChecked);
      this.onTouched();
    };
  }

  /**
   * @private
   */
  registerOnTouched(fn: any) { this.onTouched = fn; }

  /**
   * @input {boolean} whether the toggle is disabled or not
   */
  @Input()
  get disabled(): boolean {
    return this._disabled;
  }

  set disabled(val: boolean) {
    this._disabled = isTrueProperty(val);
    this._item && this._item.setCssClass('item-toggle-disabled', this._disabled);
  }

  /**
   * @private
   */
  onChange(isChecked: boolean) {
    // used when this input does not have an ngModel or formControlName
    console.debug('toggle, onChange (no ngModel)', isChecked);
    this._setChecked(isChecked);
    this.onTouched();
  }

  /**
   * @private
   */
  onTouched() {}

  /**
   * @private
   */
  ngAfterContentInit() {
    this._init = true;
    this._events.pointerEvents({
      elementRef: this._elementRef,
      pointerDown: this.pointerDown.bind(this),
      pointerMove: this.pointerMove.bind(this),
      pointerUp: this.pointerUp.bind(this)
    });
  }

  /**
   * @private
   */
  ngOnDestroy() {
    this._form.deregister(this);
    this._events.unlistenAll();
  }

}<|MERGE_RESOLUTION|>--- conflicted
+++ resolved
@@ -51,35 +51,19 @@
  */
 @Component({
   selector: 'ion-toggle',
-<<<<<<< HEAD
   template:
     '<div class="toggle-icon" [class.toggle-checked]="_checked" [class.toggle-activated]="_activated">' +
       '<div class="toggle-inner"></div>' +
     '</div>' +
     '<button role="checkbox" ' +
             'type="button" ' +
-            'category="item-cover" ' +
+            'ion-button="item-cover" ' +
             '[id]="id" ' +
             '[attr.aria-checked]="_checked" ' +
             '[attr.aria-labelledby]="_labelId" ' +
             '[attr.aria-disabled]="_disabled" ' +
             'class="item-cover">' +
     '</button>',
-=======
-  template: `
-    <div class="toggle-icon" [class.toggle-checked]="_checked" [class.toggle-activated]="_activated">
-      <div class="toggle-inner"></div>
-    </div>
-    <button ion-button="item-cover"
-            role="checkbox"
-            type="button"
-            [id]="id"
-            [attr.aria-checked]="_checked"
-            [attr.aria-labelledby]="_labelId"
-            [attr.aria-disabled]="_disabled">
-    </button>
-  `,
->>>>>>> 7ddebdd6
   host: {
     '[class.toggle-disabled]': '_disabled'
   },
