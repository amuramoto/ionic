--- conflicted
+++ resolved
@@ -1,17 +1,5 @@
-<<<<<<< HEAD
-import {Component, Optional, ElementRef, Renderer, Input, Output, Provider, forwardRef, EventEmitter, HostListener, ContentChildren, QueryList, ViewEncapsulation} from '@angular/core';
-import {NgIf, NG_VALUE_ACCESSOR} from '@angular/common';
-
-import {Alert} from '../alert/alert';
-import {ActionSheet} from '../action-sheet/action-sheet';
-import {Form} from '../../util/form';
-import {Item} from '../item/item';
-import {merge, isTrueProperty, isBlank, isCheckedProperty} from '../../util/util';
-import {NavController} from '../nav/nav-controller';
-import {Option} from '../option/option';
-=======
 import { Component, ContentChildren, ElementRef, EventEmitter, forwardRef, Input, HostListener, Optional, Output, Provider, Renderer, QueryList, ViewEncapsulation } from '@angular/core';
-import { NG_VALUE_ACCESSOR } from '@angular/common';
+import { NgIf, NG_VALUE_ACCESSOR } from '@angular/common';
 
 import { ActionSheet } from '../action-sheet/action-sheet';
 import { Alert } from '../alert/alert';
@@ -20,7 +8,6 @@
 import { Item } from '../item/item';
 import { NavController } from '../nav/nav-controller';
 import { Option } from '../option/option';
->>>>>>> 721b2bc4
 
 export const SELECT_VALUE_ACCESSOR = new Provider(
     NG_VALUE_ACCESSOR, {useExisting: forwardRef(() => Select), multi: true});
