import {DragGesture} from '../../gestures/drag-gesture';
import {ItemSliding} from './item-sliding';
import {List} from '../list/list';

import {closest} from '../../util/dom';

const DRAG_THRESHOLD = 20;
const MAX_ATTACK_ANGLE = 20;

export class ItemSlidingGesture extends DragGesture {
  onTap: any;
  selectedContainer: ItemSliding = null;
  openContainer: ItemSliding = null;

  constructor(public list: List) {
    super(list.getNativeElement(), {
      direction: 'x',
      threshold: DRAG_THRESHOLD
    });
    this.listen();
  }

  onTapCallback(ev: any) {
    if (isFromOptionButtons(ev.target)) {
      return;
    }
    let didClose = this.closeOpened();
    if (didClose) {
      console.debug('tap close sliding item, preventDefault');
      ev.preventDefault();
    }
  }

  onDragStart(ev: any): boolean {
    let angle = Math.abs(ev.angle);
    if (angle > MAX_ATTACK_ANGLE && Math.abs(angle - 180) > MAX_ATTACK_ANGLE) {
      this.closeOpened();
      return false;
    }

    if (this.selectedContainer) {
      console.debug('onDragStart, another container is already selected');
      return false;
    }

    let container = getContainer(ev);
    if (!container) {
      console.debug('onDragStart, no itemContainerEle');
      return false;
    }

    // Close open container if it is not the selected one.
    if (container !== this.openContainer) {
      this.closeOpened();
    }

    this.selectedContainer = container;
    this.openContainer = container;
    container.startSliding(ev.center.x);

    return true;
  }

  onDrag(ev: any): boolean {
    if (this.selectedContainer) {
      this.selectedContainer.moveSliding(ev.center.x);
      ev.preventDefault();
    }
    return;
  }

  onDragEnd(ev: any) {
    if (!this.selectedContainer) {
      return;
    }
    ev.preventDefault();

    let openAmount = this.selectedContainer.endSliding(ev.velocityX);
    this.selectedContainer = null;

    // TODO: I am not sure listening for a tap event is the best idea
    // we should try mousedown/touchstart
    if (openAmount === 0) {
      this.openContainer = null;
      this.off('tap', this.onTap);
      this.onTap = null;
    } else if (!this.onTap) {
      this.onTap = (event: any) => this.onTapCallback(event);
      this.on('tap', this.onTap);
    }
  }

  closeOpened(): boolean {
    if (!this.openContainer) {
      return false;
    }
    this.openContainer.close();
    this.openContainer = null;
    this.selectedContainer = null;
    this.off('tap', this.onTap);
    this.onTap = null;
    return true;
  }

  unlisten() {
    this.closeOpened();
    super.unlisten();
<<<<<<< HEAD
=======
    this.list = null;
>>>>>>> 721b2bc4
  }
}

function getContainer(ev: any): ItemSliding {
  let ele = closest(ev.target, 'ion-item-sliding', true);
  if (ele) {
    return (<any>ele)['$ionComponent'];
  }
  return null;
}

function isFromOptionButtons(ele: HTMLElement): boolean {
  return !!closest(ele, 'ion-item-options', true);
}<|MERGE_RESOLUTION|>--- conflicted
+++ resolved
@@ -105,10 +105,6 @@
   unlisten() {
     this.closeOpened();
     super.unlisten();
-<<<<<<< HEAD
-=======
-    this.list = null;
->>>>>>> 721b2bc4
   }
 }
 
