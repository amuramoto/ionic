--- conflicted
+++ resolved
@@ -1,9 +1,5 @@
-<<<<<<< HEAD
-import {Component, ContentChildren, forwardRef, ViewChild, ContentChild, Renderer, ElementRef, ChangeDetectionStrategy, ViewEncapsulation} from '@angular/core';
+import {Component, ContentChildren, forwardRef, Input, ViewChild, ContentChild, Renderer, ElementRef, ChangeDetectionStrategy, ViewEncapsulation} from '@angular/core';
 import {NgIf} from '@angular/common';
-=======
-import {Component, ContentChildren, forwardRef, Input, ViewChild, ContentChild, Renderer, ElementRef, ChangeDetectionStrategy, ViewEncapsulation} from '@angular/core';
->>>>>>> e91fba6a
 
 import {Button} from '../button/button';
 import {Form} from '../../util/form';
@@ -262,7 +258,7 @@
    * @private
    */
   @Input() index: number;
-  
+
   /**
    * @private
    */
@@ -372,7 +368,7 @@
 
   /**
    * @private
-   */  
+   */
   height(): number {
     return this._elementRef.nativeElement.offsetHeight;
   }
