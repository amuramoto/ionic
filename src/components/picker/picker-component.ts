import { Component, ElementRef, EventEmitter, Input, HostListener, Output, QueryList, Renderer, ViewChild, ViewChildren, ViewEncapsulation } from '@angular/core';
import { DomSanitizationService } from '@angular/platform-browser';

import { Animation, AnimationOptions } from '../../animations/animation';
import { cancelRaf, pointerCoord, raf } from '../../util/dom';
import { clamp, isNumber, isPresent, isString } from '../../util/util';
import { Config } from '../../config/config';
import { Key } from '../../util/key';
import { NavParams } from '../../navigation/nav-params';
import { Picker } from './picker';
import { PickerOptions, PickerColumn, PickerColumnOption } from './picker-options';
import { Transition } from '../../transitions/transition';
import { UIEventManager } from '../../util/ui-event-manager';
import { ViewController } from '../../navigation/view-controller';


/**
 * @private
 */
@Component({
  selector: '.picker-col',
<<<<<<< HEAD
  template:
    '<div *ngIf="col.prefix" class="picker-prefix" [style.width]="col.prefixWidth">{{col.prefix}}</div>' +
    '<div class="picker-opts" #colEle [style.width]="col.optionsWidth">' +
      '<button *ngFor="let o of col.options; let i=index" [style.transform]="o._trans" ' +
              '[style.transitionDuration]="o._dur" ' +
              '[style.webkitTransform]="o._trans" ' +
              '[style.webkitTransitionDuration]="o._dur" ' +
              '[class.picker-opt-selected]="col.selectedIndex === i" [class.picker-opt-disabled]="o.disabled" ' +
              '(click)="optClick($event, i)" ' +
              'type="button" ' +
              'category="picker-opt">' +
        '{{o.text}}' +
      '</button>' +
    '</div>' +
    '<div *ngIf="col.suffix" class="picker-suffix" [style.width]="col.suffixWidth">{{col.suffix}}</div>',
=======
  template: `
    <div *ngIf="col.prefix" class="picker-prefix" [style.width]="col.prefixWidth">{{col.prefix}}</div>
    <div class="picker-opts" #colEle [style.width]="col.optionsWidth">
      <button ion-button="picker-opt" *ngFor="let o of col.options; let i=index" [style.transform]="o._trans" [style.transitionDuration]="o._dur" [style.webkitTransform]="o._trans" [style.webkitTransitionDuration]="o._dur" [class.picker-opt-selected]="col.selectedIndex === i" [class.picker-opt-disabled]="o.disabled" (click)="optClick($event, i)" type="button">
        {{o.text}}
      </button>
    </div>
    <div *ngIf="col.suffix" class="picker-suffix" [style.width]="col.suffixWidth">{{col.suffix}}</div>
  `,
  directives: [NgFor, NgIf],
>>>>>>> 7ddebdd6
  host: {
    '[style.min-width]': 'col.columnWidth',
    '[class.picker-opts-left]': 'col.align=="left"',
    '[class.picker-opts-right]': 'col.align=="right"',
  }
})
export class PickerColumnCmp {
  @ViewChild('colEle') colEle: ElementRef;
  @Input() col: PickerColumn;
  y: number = 0;
  colHeight: number;
  optHeight: number;
  velocity: number;
  pos: number[] = [];
  startY: number = null;
  rafId: number;
  bounceFrom: number;
  minY: number;
  maxY: number;
  rotateFactor: number;
  lastIndex: number;
  receivingEvents: boolean = false;
  events: UIEventManager = new UIEventManager();

  @Output() ionChange: EventEmitter<any> = new EventEmitter();

  constructor(config: Config, private elementRef: ElementRef, private _sanitizer: DomSanitizationService) {
    this.rotateFactor = config.getNumber('pickerRotateFactor', 0);
  }

  ngAfterViewInit() {
    // get the scrollable element within the column
    let colEle: HTMLElement = this.colEle.nativeElement;

    this.colHeight = colEle.clientHeight;

    // get the height of one option
    this.optHeight = (colEle.firstElementChild ? colEle.firstElementChild.clientHeight : 0);

    // set the scroll position for the selected option
    this.setSelected(this.col.selectedIndex, 0);

    // Listening for pointer events
    this.events.pointerEvents({
      elementRef: this.elementRef,
      pointerDown: this.pointerStart.bind(this),
      pointerMove: this.pointerMove.bind(this),
      pointerUp: this.pointerEnd.bind(this)
    });
  }

  ngOnDestroy() {
    this.events.unlistenAll();
  }

  pointerStart(ev: UIEvent): boolean {
    console.debug('picker, pointerStart', ev.type, this.startY);

    // cancel any previous raf's that haven't fired yet
    cancelRaf(this.rafId);

    // remember where the pointer started from`
    this.startY = pointerCoord(ev).y;

    // reset everything
    this.receivingEvents = true;
    this.velocity = 0;
    this.pos.length = 0;
    this.pos.push(this.startY, Date.now());

    let minY = (this.col.options.length - 1);
    let maxY = 0;

    for (var i = 0; i < this.col.options.length; i++) {
      if (!this.col.options[i].disabled) {
        minY = Math.min(minY, i);
        maxY = Math.max(maxY, i);
      }
    }

    this.minY = (minY * this.optHeight * -1);
    this.maxY = (maxY * this.optHeight * -1);
    return true;
  }

  pointerMove(ev: UIEvent) {
    ev.preventDefault();
    ev.stopPropagation();

    if (this.startY === null) {
      return;
    }

    var currentY = pointerCoord(ev).y;
    this.pos.push(currentY, Date.now());

    // update the scroll position relative to pointer start position
    var y = this.y + (currentY - this.startY);

    if (y > this.minY) {
      // scrolling up higher than scroll area
      y = Math.pow(y, 0.8);
      this.bounceFrom = y;

    } else if (y < this.maxY) {
      // scrolling down below scroll area
      y += Math.pow(this.maxY - y, 0.9);
      this.bounceFrom = y;

    } else {
      this.bounceFrom = 0;
    }

    this.update(y, 0, false, false);
  }

  pointerEnd(ev: UIEvent) {
    if (!this.receivingEvents) {
      return;
    }
    this.receivingEvents = false;
    this.velocity = 0;

    if (this.bounceFrom > 0) {
      // bounce back up
      this.update(this.minY, 100, true, true);

    } else if (this.bounceFrom < 0) {
      // bounce back down
      this.update(this.maxY, 100, true, true);

    } else if (this.startY !== null) {
      var endY = pointerCoord(ev).y;

      console.debug('picker, pointerEnd', ev.type, endY);

      this.pos.push(endY, Date.now());

      var endPos = (this.pos.length - 1);
      var startPos = endPos;
      var timeRange = (Date.now() - 100);

      // move pointer to position measured 100ms ago
      for (var i = endPos; i > 0 && this.pos[i] > timeRange; i -= 2) {
        startPos = i;
      }

      if (startPos !== endPos) {
        // compute relative movement between these two points
        var timeOffset = (this.pos[endPos] - this.pos[startPos]);
        var movedTop = (this.pos[startPos - 1] - this.pos[endPos - 1]);

        // based on XXms compute the movement to apply for each render step
        this.velocity = ((movedTop / timeOffset) * FRAME_MS);
      }

      if (Math.abs(endY - this.startY) > 3) {
        ev.preventDefault();
        ev.stopPropagation();

        var y = this.y + (endY - this.startY);
        this.update(y, 0, true, true);
      }

    }

    this.startY = null;
    this.decelerate();
  }

  decelerate() {
    let y = 0;
    cancelRaf(this.rafId);

    if (isNaN(this.y) || !this.optHeight) {
      // fallback in case numbers get outta wack
      this.update(y, 0, true, true);

    } else if (Math.abs(this.velocity) > 0) {
      // still decelerating
      this.velocity *= DECELERATION_FRICTION;

      // do not let it go slower than a velocity of 1
      this.velocity = (this.velocity > 0 ? Math.max(this.velocity, 1) : Math.min(this.velocity, -1));

      y = Math.round(this.y - this.velocity);

      if (y > this.minY) {
        // whoops, it's trying to scroll up farther than the options we have!
        y = this.minY;
        this.velocity = 0;

      } else if (y < this.maxY) {
        // gahh, it's trying to scroll down farther than we can!
        y = this.maxY;
        this.velocity = 0;
      }

      console.log(`decelerate y: ${y}, velocity: ${this.velocity}, optHeight: ${this.optHeight}`);

      var notLockedIn = (y % this.optHeight !== 0 || Math.abs(this.velocity) > 1);

      this.update(y, 0, true, !notLockedIn);

      if (notLockedIn) {
        // isn't locked in yet, keep decelerating until it is
        this.rafId = raf(this.decelerate.bind(this));
      }

    } else if (this.y % this.optHeight !== 0) {
      // needs to still get locked into a position so options line up
      var currentPos = Math.abs(this.y % this.optHeight);

      // create a velocity in the direction it needs to scroll
      this.velocity = (currentPos > (this.optHeight / 2) ? 1 : -1);

      this.decelerate();
    }
  }

  optClick(ev: UIEvent, index: number) {
    if (!this.velocity) {
      ev.preventDefault();
      ev.stopPropagation();

      this.setSelected(index, 150);
    }
  }

  setSelected(selectedIndex: number, duration: number) {
    // if there is a selected index, then figure out it's y position
    // if there isn't a selected index, then just use the top y position
    let y = (selectedIndex > -1) ? ((selectedIndex * this.optHeight) * -1) : 0;

    cancelRaf(this.rafId);
    this.velocity = 0;

    // so what y position we're at
    this.update(y, duration, true, true);
  }

  update(y: number, duration: number, saveY: boolean, emitChange: boolean) {
    // ensure we've got a good round number :)
    y = Math.round(y);

    this.col.selectedIndex = Math.max(Math.abs(Math.round(y / this.optHeight)), 0);

    for (var i = 0; i < this.col.options.length; i++) {
      var opt = <any>this.col.options[i];
      var optTop = (i * this.optHeight);
      var optOffset = (optTop + y);

      var rotateX = (optOffset * this.rotateFactor);
      var translateX = 0;
      var translateY = 0;
      var translateZ = 0;

      if (this.rotateFactor !== 0) {
        translateX = 0;
        translateZ = 90;
        if (rotateX > 90 || rotateX < -90) {
          translateX = -9999;
          rotateX = 0;
        }

      } else {
        translateY = optOffset;
      }

      opt._trans = this._sanitizer.bypassSecurityTrustStyle(`rotateX(${rotateX}deg) translate3d(${translateX}px,${translateY}px,${translateZ}px)`);
      opt._dur = (duration > 0 ? duration + 'ms' : '');
    }

    if (saveY) {
      this.y = y;
    }

    if (emitChange) {
      if (this.lastIndex === undefined) {
        // have not set a last index yet
        this.lastIndex = this.col.selectedIndex;

      } else if (this.lastIndex !== this.col.selectedIndex) {
        // new selected index has changed from the last index
        // update the lastIndex and emit that it has changed
        this.lastIndex = this.col.selectedIndex;
        this.ionChange.emit(this.col.options[this.col.selectedIndex]);
      }
    }
  }

  refresh() {
    let min = this.col.options.length - 1;
    let max = 0;

    for (var i = 0; i < this.col.options.length; i++) {
      if (!this.col.options[i].disabled) {
        min = Math.min(min, i);
        max = Math.max(max, i);
      }
    }

    var selectedIndex = clamp(min, this.col.selectedIndex, max);

    if (selectedIndex !== this.col.selectedIndex) {
      var y = (selectedIndex * this.optHeight) * -1;
      this.update(y, 150, true, true);
    }
  }

}



/**
 * @private
 */
@Component({
  selector: 'ion-picker-cmp',
  template: `
    <ion-backdrop (click)="bdClick()"></ion-backdrop>
    <div class="picker-wrapper">
      <div class="picker-toolbar">
        <div *ngFor="let b of d.buttons" class="picker-toolbar-button" [ngClass]="b.cssRole">
          <button ion-button (click)="btnClick(b)" [ngClass]="b.cssClass" class="picker-button" clear>
            {{b.text}}
          </button>
        </div>
      </div>
      <div class="picker-columns">
        <div class="picker-above-highlight"></div>
        <div *ngFor="let c of d.columns" [col]="c" class="picker-col" (ionChange)="_colChange($event)"></div>
        <div class="picker-below-highlight"></div>
      </div>
    </div>
  `,
  directives: [PickerColumnCmp],
  host: {
    'role': 'dialog'
  },
  encapsulation: ViewEncapsulation.None,
})
export class PickerCmp {
  @ViewChildren(PickerColumnCmp) _cols: QueryList<PickerColumnCmp>;
  d: PickerOptions;
  enabled: boolean;
  lastClick: number;
  id: number;

  constructor(
    private _viewCtrl: ViewController,
    private _elementRef: ElementRef,
    private _config: Config,
    params: NavParams,
    renderer: Renderer
  ) {
    this.d = params.data;

    if (this.d.cssClass) {
      this.d.cssClass.split(' ').forEach(cssClass => {
        renderer.setElementClass(_elementRef.nativeElement, cssClass, true);
      });
    }

    this.id = (++pickerIds);
    this.lastClick = 0;
  }

  ionViewDidLoad() {
    // normalize the data
    let data = this.d;

    data.buttons = data.buttons.map(button => {
      if (isString(button)) {
        return { text: button };
      }
      if (button.role) {
        button.cssRole = `picker-toolbar-${button.role}`;
      }
      return button;
    });

    // clean up dat data
    data.columns = data.columns.map(column => {
      if (!isPresent(column.columnWidth)) {
        column.columnWidth = (100 / data.columns.length) + '%';
      }
      if (!isPresent(column.options)) {
        column.options = [];
      }

      column.options = column.options.map(inputOpt => {
        let opt: PickerColumnOption = {
          text: '',
          value: '',
          disabled: inputOpt.disabled,
        };

        if (isPresent(inputOpt)) {
          if (isString(inputOpt) || isNumber(inputOpt)) {
            opt.text = inputOpt.toString();
            opt.value = inputOpt;

          } else {
            opt.text = isPresent(inputOpt.text) ? inputOpt.text : inputOpt.value;
            opt.value = isPresent(inputOpt.value) ? inputOpt.value : inputOpt.text;
          }
        }

        return opt;
      });
      return column;
    });
  }

  refresh() {
    this._cols.forEach(column => {
      column.refresh();
    });
  }

  _colChange(selectedOption: PickerColumnOption) {
    // one of the columns has changed its selected index
    var picker = <Picker>this._viewCtrl;
    picker.ionChange.emit(this.getSelected());
  }

  @HostListener('body:keyup', ['$event'])
  _keyUp(ev: KeyboardEvent) {
    if (this.enabled && this._viewCtrl.isLast()) {
      if (ev.keyCode === Key.ENTER) {
        if (this.lastClick + 1000 < Date.now()) {
          // do not fire this click if there recently was already a click
          // this can happen when the button has focus and used the enter
          // key to click the button. However, both the click handler and
          // this keyup event will fire, so only allow one of them to go.
          console.debug('picker, enter button');
          let button = this.d.buttons[this.d.buttons.length - 1];
          this.btnClick(button);
        }

      } else if (ev.keyCode === Key.ESCAPE) {
        console.debug('picker, escape button');
        this.bdClick();
      }
    }
  }

  ionViewDidEnter() {
    let activeElement: any = document.activeElement;
    if (activeElement) {
      activeElement.blur();
    }

    let focusableEle = this._elementRef.nativeElement.querySelector('button');
    if (focusableEle) {
      focusableEle.focus();
    }
    this.enabled = true;
  }

  btnClick(button: any, dismissDelay?: number) {
    if (!this.enabled) {
      return;
    }

    // keep the time of the most recent button click
    this.lastClick = Date.now();

    let shouldDismiss = true;

    if (button.handler) {
      // a handler has been provided, execute it
      // pass the handler the values from the inputs
      if (button.handler(this.getSelected()) === false) {
        // if the return value of the handler is false then do not dismiss
        shouldDismiss = false;
      }
    }

    if (shouldDismiss) {
      setTimeout(() => {
        this.dismiss(button.role);
      }, dismissDelay || this._config.get('pageTransitionDelay'));
    }
  }

  bdClick() {
    if (this.enabled && this.d.enableBackdropDismiss) {
      this.dismiss('backdrop');
    }
  }

  dismiss(role: any): Promise<any> {
    return this._viewCtrl.dismiss(this.getSelected(), role);
  }

  getSelected(): any {
    let selected: {[k: string]: any} = {};
    this.d.columns.forEach((col, index) => {
      let selectedColumn = col.options[col.selectedIndex];
      selected[col.name] = {
        text: selectedColumn ? selectedColumn.text : null,
        value: selectedColumn ? selectedColumn.value : null,
        columnIndex: index,
      };
    });
    return selected;
  }
}


/**
 * Animations for pickers
 */
class PickerSlideIn extends Transition {
  init() {
    let ele = this.enteringView.pageRef().nativeElement;
    let backdrop = new Animation(ele.querySelector('ion-backdrop'));
    let wrapper = new Animation(ele.querySelector('.picker-wrapper'));

    backdrop.fromTo('opacity', 0.01, 0.26);
    wrapper.fromTo('translateY', '100%', '0%');

    this.easing('cubic-bezier(.36,.66,.04,1)').duration(400).add(backdrop).add(wrapper);
  }
}
Transition.register('picker-slide-in', PickerSlideIn);


class PickerSlideOut extends Transition {
  init() {
    let ele = this.leavingView.pageRef().nativeElement;
    let backdrop = new Animation(ele.querySelector('ion-backdrop'));
    let wrapper = new Animation(ele.querySelector('.picker-wrapper'));

    backdrop.fromTo('opacity', 0.26, 0);
    wrapper.fromTo('translateY', '0%', '100%');

    this.easing('cubic-bezier(.36,.66,.04,1)').duration(450).add(backdrop).add(wrapper);
  }
}
Transition.register('picker-slide-out', PickerSlideOut);


let pickerIds = -1;
const DECELERATION_FRICTION = 0.97;
const FRAME_MS = (1000 / 60);<|MERGE_RESOLUTION|>--- conflicted
+++ resolved
@@ -19,7 +19,6 @@
  */
 @Component({
   selector: '.picker-col',
-<<<<<<< HEAD
   template:
     '<div *ngIf="col.prefix" class="picker-prefix" [style.width]="col.prefixWidth">{{col.prefix}}</div>' +
     '<div class="picker-opts" #colEle [style.width]="col.optionsWidth">' +
@@ -30,23 +29,11 @@
               '[class.picker-opt-selected]="col.selectedIndex === i" [class.picker-opt-disabled]="o.disabled" ' +
               '(click)="optClick($event, i)" ' +
               'type="button" ' +
-              'category="picker-opt">' +
+              'ion-button="picker-opt">' +
         '{{o.text}}' +
       '</button>' +
     '</div>' +
     '<div *ngIf="col.suffix" class="picker-suffix" [style.width]="col.suffixWidth">{{col.suffix}}</div>',
-=======
-  template: `
-    <div *ngIf="col.prefix" class="picker-prefix" [style.width]="col.prefixWidth">{{col.prefix}}</div>
-    <div class="picker-opts" #colEle [style.width]="col.optionsWidth">
-      <button ion-button="picker-opt" *ngFor="let o of col.options; let i=index" [style.transform]="o._trans" [style.transitionDuration]="o._dur" [style.webkitTransform]="o._trans" [style.webkitTransitionDuration]="o._dur" [class.picker-opt-selected]="col.selectedIndex === i" [class.picker-opt-disabled]="o.disabled" (click)="optClick($event, i)" type="button">
-        {{o.text}}
-      </button>
-    </div>
-    <div *ngIf="col.suffix" class="picker-suffix" [style.width]="col.suffixWidth">{{col.suffix}}</div>
-  `,
-  directives: [NgFor, NgIf],
->>>>>>> 7ddebdd6
   host: {
     '[style.min-width]': 'col.columnWidth',
     '[class.picker-opts-left]': 'col.align=="left"',
