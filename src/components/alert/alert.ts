--- conflicted
+++ resolved
@@ -1,9 +1,4 @@
-<<<<<<< HEAD
-import {Component, ElementRef, Renderer, HostListener, ViewEncapsulation} from '@angular/core';
-import {NgIf} from '@angular/common';
-=======
 import { Injectable } from '@angular/core';
->>>>>>> d8782df9
 
 import { App } from '../app/app';
 import { AlertCmp } from './alert-component';
@@ -337,521 +332,4 @@
   create(opts: AlertOptions = {}): Alert {
     return new Alert(this._app, opts);
   }
-
-<<<<<<< HEAD
-  /**
-   * @param {string} subTitle Alert subtitle
-   */
-  setSubTitle(subTitle: string) {
-    this.data.subTitle = subTitle;
-  }
-
-  /**
-   * @private
-   */
-  private setBody(message: string) {
-    // deprecated warning
-    console.warn('Alert setBody() has been renamed to setMessage()');
-    this.setMessage(message);
-  }
-
-  /**
-   * @param {string} message  Alert message content
-   */
-  setMessage(message: string) {
-    this.data.message = message;
-  }
-
-  /**
-   * @param {object} input Alert input
-   */
-  addInput(input: AlertInputOptions) {
-    this.data.inputs.push(input);
-  }
-
-  /**
-   * @param {any} button Alert button
-   */
-  addButton(button: any) {
-    this.data.buttons.push(button);
-  }
-
-  /**
-   * @param {string} cssClass CSS class name to add to the alert's outer wrapper
-   */
-  setCssClass(cssClass: string) {
-    this.data.cssClass = cssClass;
-  }
-
-  /**
-   *
-   *  Alert options
-   *
-   *  | Property              | Type      | Description                                                               |
-   *  |-----------------------|-----------|---------------------------------------------------------------------------|
-   *  | title                 | `string`  | The string for the alert (optional)                                       |
-   *  | subTitle              | `string`  | The subtitle for the alert (optional)                                     |
-   *  | message               | `string`  | The message for the alert (optional)                                      |
-   *  | cssClass              | `string`  | Any additional class for the alert (optional)                             |
-   *  | inputs                | `array`   | An array of inputs for the alert. See input options. (optional)           |
-   *  | buttons               | `array`   | An array of buttons for the alert. See buttons options. (optional)        |
-   *  | enableBackdropDismiss | `boolean` | Whether the alert should be dismissed by tapping the backdrop (optional)  |
-   *
-   *
-   *  Input options
-   *
-   *  | Property    | Type      | Description                                                     |
-   *  |-------------|-----------|-----------------------------------------------------------------|
-   *  | type        | `string`  | The type the input should be, text, tel, number, etc (optional) |
-   *  | name        | `string`  | The name for the input (optional)                               |
-   *  | placeholder | `string`  | The input's placeholder (optional, for textual/numeric inputs)  |
-   *  | value       | `string`  | The input's value (optional)                                    |
-   *  | label       | `string`  | The input's label (optional, only for radio/checkbox inputs)    |
-   *  | checked     | `boolean` | Whether or not the input is checked or not (optional)           |
-   *  | id          | `string`  | The input's id (optional)                                       |
-   *
-   *  Button options
-   *
-   *  | Property | Type     | Description                                                    |
-   *  |----------|----------|----------------------------------------------------------------|
-   *  | text     | `string` | The buttons displayed text                                     |
-   *  | handler  | `any`    | Expression that should be evaluated when the button is pressed |
-   *  | cssClass | `string` | An additional CSS class for the button                         |
-   *  | role     | `string` | The buttons role, null or `cancel`                             |
-   *
-   * @param {object} opts Alert. See the table above
-   */
-  static create(opts: AlertOptions = {}) {
-    return new Alert(opts);
-  }
-
-}
-
-/**
- * @private
- */
-@Component({
-  selector: 'ion-alert',
-  template:
-    '<ion-backdrop (click)="bdClick()"></ion-backdrop>' +
-    '<div class="alert-wrapper">' +
-      '<div class="alert-head">' +
-        '<h2 id="{{hdrId}}" class="alert-title" *ngIf="d.title" [innerHTML]="d.title"></h2>' +
-        '<h3 id="{{subHdrId}}" class="alert-sub-title" *ngIf="d.subTitle" [innerHTML]="d.subTitle"></h3>' +
-      '</div>' +
-      '<div id="{{msgId}}" class="alert-message" [innerHTML]="d.message"></div>' +
-      '<div *ngIf="d.inputs.length" [ngSwitch]="inputType">' +
-
-        '<template ngSwitchCase="radio">' +
-          '<div class="alert-radio-group" role="radiogroup" [attr.aria-labelledby]="hdrId" [attr.aria-activedescendant]="activeId">' +
-            '<button category="alert-radio-button" *ngFor="let i of d.inputs" (click)="rbClick(i)" [attr.aria-checked]="i.checked" [attr.id]="i.id" class="alert-tappable alert-radio" role="radio">' +
-              '<div class="alert-radio-icon"><div class="alert-radio-inner"></div></div>' +
-              '<div class="alert-radio-label">' +
-                '{{i.label}}' +
-              '</div>' +
-            '</button>' +
-          '</div>' +
-        '</template>' +
-
-        '<template ngSwitchCase="checkbox">' +
-          '<div class="alert-checkbox-group">' +
-            '<button category="alert-checkbox-button" *ngFor="let i of d.inputs" (click)="cbClick(i)" [attr.aria-checked]="i.checked" class="alert-tappable alert-checkbox" role="checkbox">' +
-              '<div class="alert-checkbox-icon"><div class="alert-checkbox-inner"></div></div>' +
-              '<div class="alert-checkbox-label">' +
-                '{{i.label}}' +
-              '</div>' +
-            '</button>' +
-          '</div>' +
-        '</template>' +
-
-        '<template ngSwitchDefault>' +
-          '<div class="alert-input-group">' +
-            '<div *ngFor="let i of d.inputs" class="alert-input-wrapper">' +
-              '<input [placeholder]="i.placeholder" [(ngModel)]="i.value" [type]="i.type" class="alert-input">' +
-            '</div>' +
-          '</div>' +
-        '</template>' +
-
-      '</div>' +
-      '<div class="alert-button-group" [ngClass]="{vertical: d.buttons.length>2}">' +
-        '<button category="alert-button" *ngFor="let b of d.buttons" (click)="btnClick(b)" [ngClass]="b.cssClass">' +
-          '{{b.text}}' +
-        '</button>' +
-      '</div>' +
-    '</div>',
-  host: {
-    'role': 'dialog',
-    '[attr.aria-labelledby]': 'hdrId',
-    '[attr.aria-describedby]': 'descId'
-  },
-  encapsulation: ViewEncapsulation.None,
-  directives: [NgIf]
-})
-class AlertCmp {
-  private activeId: string;
-  private descId: string;
-  private d: {
-    cssClass?: string;
-    message?: string;
-    subTitle?: string;
-    buttons?: any[];
-    inputs?: any[];
-    enableBackdropDismiss?: boolean;
-  };
-  private enabled: boolean;
-  private hdrId: string;
-  private id: number;
-  private inputType: string;
-  private lastClick: number;
-  private msgId: string;
-  private subHdrId: string;
-
-  constructor(
-    private _viewCtrl: ViewController,
-    private _elementRef: ElementRef,
-    private _config: Config,
-    params: NavParams,
-    renderer: Renderer
-  ) {
-    this.d = params.data;
-
-    if (this.d.cssClass) {
-      this.d.cssClass.split(' ').forEach(cssClass => {
-        renderer.setElementClass(_elementRef.nativeElement, cssClass, true);
-      });
-    }
-
-    this.id = (++alertIds);
-    this.descId = '';
-    this.hdrId = 'alert-hdr-' + this.id;
-    this.subHdrId = 'alert-subhdr-' + this.id;
-    this.msgId = 'alert-msg-' + this.id;
-    this.activeId = '';
-    this.lastClick = 0;
-
-    if (this.d.message) {
-      this.descId = this.msgId;
-
-    } else if (this.d.subTitle) {
-      this.descId = this.subHdrId;
-    }
-
-    if (!this.d.message) {
-      this.d.message = '';
-    }
-  }
-
-  ionViewLoaded() {
-    // normalize the data
-    let data = this.d;
-
-    data.buttons = data.buttons.map(button => {
-      if (typeof button === 'string') {
-        return { text: button };
-      }
-      return button;
-    });
-
-    data.inputs = data.inputs.map((input, index) => {
-      return {
-        type: input.type || 'text',
-        name: isPresent(input.name) ? input.name : index,
-        placeholder: isPresent(input.placeholder) ? input.placeholder : '',
-        value: isPresent(input.value) ? input.value : '',
-        label: input.label,
-        checked: !!input.checked,
-        id: 'alert-input-' + this.id + '-' + index
-      };
-    });
-
-
-    // An alert can be created with several different inputs. Radios,
-    // checkboxes and inputs are all accepted, but they cannot be mixed.
-    let inputTypes: any[] = [];
-    data.inputs.forEach(input => {
-      if (inputTypes.indexOf(input.type) < 0) {
-        inputTypes.push(input.type);
-      }
-    });
-
-    if (inputTypes.length > 1 && (inputTypes.indexOf('checkbox') > -1 || inputTypes.indexOf('radio') > -1)) {
-      console.warn('Alert cannot mix input types: ' + (inputTypes.join('/')) + '. Please see alert docs for more info.');
-    }
-
-    this.inputType = inputTypes.length ? inputTypes[0] : null;
-
-    let checkedInput = this.d.inputs.find(input => input.checked);
-    if (checkedInput) {
-      this.activeId = checkedInput.id;
-    }
-  }
-
-  @HostListener('body:keyup', ['$event'])
-  private _keyUp(ev: KeyboardEvent) {
-    if (this.enabled && this._viewCtrl.isLast()) {
-      if (ev.keyCode === Key.ENTER) {
-        if (this.lastClick + 1000 < Date.now()) {
-          // do not fire this click if there recently was already a click
-          // this can happen when the button has focus and used the enter
-          // key to click the button. However, both the click handler and
-          // this keyup event will fire, so only allow one of them to go.
-          console.debug('alert, enter button');
-          let button = this.d.buttons[this.d.buttons.length - 1];
-          this.btnClick(button);
-        }
-
-      } else if (ev.keyCode === Key.ESCAPE) {
-        console.debug('alert, escape button');
-        this.bdClick();
-      }
-    }
-  }
-
-  ionViewDidEnter() {
-    let activeElement: any = document.activeElement;
-    if (document.activeElement) {
-      activeElement.blur();
-    }
-
-    let focusableEle = this._elementRef.nativeElement.querySelector('input,button');
-    if (focusableEle) {
-      focusableEle.focus();
-    }
-    this.enabled = true;
-  }
-
-  btnClick(button: any, dismissDelay?: number) {
-    if (!this.enabled) {
-      return;
-    }
-
-    // keep the time of the most recent button click
-    this.lastClick = Date.now();
-
-    let shouldDismiss = true;
-
-    if (button.handler) {
-      // a handler has been provided, execute it
-      // pass the handler the values from the inputs
-      if (button.handler(this.getValues()) === false) {
-        // if the return value of the handler is false then do not dismiss
-        shouldDismiss = false;
-      }
-    }
-
-    if (shouldDismiss) {
-      setTimeout(() => {
-        this.dismiss(button.role);
-      }, dismissDelay || this._config.get('pageTransitionDelay'));
-    }
-  }
-
-  rbClick(checkedInput: any) {
-    if (this.enabled) {
-      this.d.inputs.forEach(input => {
-        input.checked = (checkedInput === input);
-      });
-      this.activeId = checkedInput.id;
-    }
-  }
-
-  cbClick(checkedInput: any) {
-    if (this.enabled) {
-      checkedInput.checked = !checkedInput.checked;
-    }
-  }
-
-  bdClick() {
-    if (this.enabled && this.d.enableBackdropDismiss) {
-      let cancelBtn = this.d.buttons.find(b => b.role === 'cancel');
-      if (cancelBtn) {
-        this.btnClick(cancelBtn, 1);
-
-      } else {
-        this.dismiss('backdrop');
-      }
-    }
-  }
-
-  dismiss(role: any): Promise<any> {
-    return this._viewCtrl.dismiss(this.getValues(), role);
-  }
-
-  getValues() {
-    if (this.inputType === 'radio') {
-      // this is an alert with radio buttons (single value select)
-      // return the one value which is checked, otherwise undefined
-      let checkedInput = this.d.inputs.find(i => i.checked);
-      return checkedInput ? checkedInput.value : undefined;
-    }
-
-    if (this.inputType === 'checkbox') {
-      // this is an alert with checkboxes (multiple value select)
-      // return an array of all the checked values
-      return this.d.inputs.filter(i => i.checked).map(i => i.value);
-    }
-
-    // this is an alert with text inputs
-    // return an object of all the values with the input name as the key
-    let values: {[k: string]: string} = {};
-    this.d.inputs.forEach(i => {
-      values[i.name] = i.value;
-    });
-    return values;
-  }
-}
-
-export interface AlertOptions {
-  title?: string;
-  subTitle?: string;
-  message?: string;
-  cssClass?: string;
-  inputs?: Array<AlertInputOptions>;
-  buttons?: Array<any>;
-  enableBackdropDismiss?: boolean;
-}
-
-export interface AlertInputOptions {
-  type?: string;
-  name?: string;
-  placeholder?: string;
-  value?: string;
-  label?: string;
-  checked?: boolean;
-  id?: string;
-}
-
-
-/**
- * Animations for alerts
- */
-class AlertPopIn extends Transition {
-  constructor(enteringView: ViewController, leavingView: ViewController, opts: TransitionOptions) {
-    super(enteringView, leavingView, opts);
-
-    let ele = enteringView.pageRef().nativeElement;
-    let backdrop = new Animation(ele.querySelector('ion-backdrop'));
-    let wrapper = new Animation(ele.querySelector('.alert-wrapper'));
-
-    wrapper.fromTo('opacity', 0.01, 1).fromTo('scale', 1.1, 1);
-    backdrop.fromTo('opacity', 0.01, 0.3);
-
-    this
-      .easing('ease-in-out')
-      .duration(200)
-      .add(backdrop)
-      .add(wrapper);
-  }
-}
-Transition.register('alert-pop-in', AlertPopIn);
-
-
-class AlertPopOut extends Transition {
-  constructor(enteringView: ViewController, leavingView: ViewController, opts: TransitionOptions) {
-    super(enteringView, leavingView, opts);
-
-    let ele = leavingView.pageRef().nativeElement;
-    let backdrop = new Animation(ele.querySelector('ion-backdrop'));
-    let wrapper = new Animation(ele.querySelector('.alert-wrapper'));
-
-    wrapper.fromTo('opacity', 0.99, 0).fromTo('scale', 1, 0.9);
-    backdrop.fromTo('opacity', 0.3, 0);
-
-    this
-      .easing('ease-in-out')
-      .duration(200)
-      .add(backdrop)
-      .add(wrapper);
-  }
-}
-Transition.register('alert-pop-out', AlertPopOut);
-
-
-class AlertMdPopIn extends Transition {
-  constructor(enteringView: ViewController, leavingView: ViewController, opts: TransitionOptions) {
-    super(enteringView, leavingView, opts);
-
-    let ele = enteringView.pageRef().nativeElement;
-    let backdrop = new Animation(ele.querySelector('ion-backdrop'));
-    let wrapper = new Animation(ele.querySelector('.alert-wrapper'));
-
-    wrapper.fromTo('opacity', 0.01, 1).fromTo('scale', 1.1, 1);
-    backdrop.fromTo('opacity', 0.01, 0.5);
-
-    this
-      .easing('ease-in-out')
-      .duration(200)
-      .add(backdrop)
-      .add(wrapper);
-  }
-}
-Transition.register('alert-md-pop-in', AlertMdPopIn);
-
-
-class AlertMdPopOut extends Transition {
-  constructor(enteringView: ViewController, leavingView: ViewController, opts: TransitionOptions) {
-    super(enteringView, leavingView, opts);
-
-    let ele = leavingView.pageRef().nativeElement;
-    let backdrop = new Animation(ele.querySelector('ion-backdrop'));
-    let wrapper = new Animation(ele.querySelector('.alert-wrapper'));
-
-    wrapper.fromTo('opacity', 0.99, 0).fromTo('scale', 1, 0.9);
-    backdrop.fromTo('opacity', 0.5, 0);
-
-    this
-      .easing('ease-in-out')
-      .duration(200)
-      .add(backdrop)
-      .add(wrapper);
-  }
-}
-Transition.register('alert-md-pop-out', AlertMdPopOut);
-
-
-
-class AlertWpPopIn extends Transition {
-  constructor(enteringView: ViewController, leavingView: ViewController, opts: TransitionOptions) {
-    super(enteringView, leavingView, opts);
-
-    let ele = enteringView.pageRef().nativeElement;
-    let backdrop = new Animation(ele.querySelector('ion-backdrop'));
-    let wrapper = new Animation(ele.querySelector('.alert-wrapper'));
-
-    wrapper.fromTo('opacity', 0.01, 1).fromTo('scale', 1.3, 1);
-    backdrop.fromTo('opacity', 0.01, 0.5);
-
-    this
-      .easing('cubic-bezier(0,0 0.05,1)')
-      .duration(200)
-      .add(backdrop)
-      .add(wrapper);
-  }
-}
-Transition.register('alert-wp-pop-in', AlertWpPopIn);
-
-
-class AlertWpPopOut extends Transition {
-  constructor(enteringView: ViewController, leavingView: ViewController, opts: TransitionOptions) {
-    super(enteringView, leavingView, opts);
-
-    let ele = leavingView.pageRef().nativeElement;
-    let backdrop = new Animation(ele.querySelector('ion-backdrop'));
-    let wrapper = new Animation(ele.querySelector('.alert-wrapper'));
-
-    wrapper.fromTo('opacity', 0.99, 0).fromTo('scale', 1, 1.3);
-    backdrop.fromTo('opacity', 0.5, 0);
-
-    this
-      .easing('ease-out')
-      .duration(150)
-      .add(backdrop)
-      .add(wrapper);
-  }
-}
-Transition.register('alert-wp-pop-out', AlertWpPopOut);
-
-let alertIds = -1;
-=======
-}
->>>>>>> d8782df9
+}