--- conflicted
+++ resolved
@@ -14,7 +14,6 @@
  */
 @Component({
   selector: 'ion-alert',
-<<<<<<< HEAD
   template:
     '<ion-backdrop (click)="bdClick()"></ion-backdrop>' +
     '<div class="alert-wrapper">' +
@@ -27,7 +26,7 @@
 
         '<template ngSwitchCase="radio">' +
           '<div class="alert-radio-group" role="radiogroup" [attr.aria-labelledby]="hdrId" [attr.aria-activedescendant]="activeId">' +
-            '<button category="alert-radio-button" *ngFor="let i of d.inputs" (click)="rbClick(i)" [attr.aria-checked]="i.checked" [disabled]="i.disabled" [attr.id]="i.id" class="alert-tappable alert-radio" role="radio">' +
+            '<button ion-button="alert-radio-button" *ngFor="let i of d.inputs" (click)="rbClick(i)" [attr.aria-checked]="i.checked" [disabled]="i.disabled" [attr.id]="i.id" class="alert-tappable alert-radio" role="radio">' +
               '<div class="alert-radio-icon"><div class="alert-radio-inner"></div></div>' +
               '<div class="alert-radio-label">' +
                 '{{i.label}}' +
@@ -38,7 +37,7 @@
 
         '<template ngSwitchCase="checkbox">' +
           '<div class="alert-checkbox-group">' +
-            '<button category="alert-checkbox-button" *ngFor="let i of d.inputs" (click)="cbClick(i)" [attr.aria-checked]="i.checked" [disabled]="i.disabled" class="alert-tappable alert-checkbox" role="checkbox">' +
+            '<button ion-button="alert-checkbox-button" *ngFor="let i of d.inputs" (click)="cbClick(i)" [attr.aria-checked]="i.checked" [disabled]="i.disabled" class="alert-tappable alert-checkbox" role="checkbox">' +
               '<div class="alert-checkbox-icon"><div class="alert-checkbox-inner"></div></div>' +
               '<div class="alert-checkbox-label">' +
                 '{{i.label}}' +
@@ -57,62 +56,11 @@
 
       '</div>' +
       '<div class="alert-button-group" [ngClass]="{vertical: d.buttons.length>2}">' +
-        '<button category="alert-button" *ngFor="let b of d.buttons" (click)="btnClick(b)" [ngClass]="b.cssClass">' +
+        '<button ion-button="alert-radio-button" *ngFor="let b of d.buttons" (click)="btnClick(b)" [ngClass]="b.cssClass">' +
           '{{b.text}}' +
         '</button>' +
       '</div>' +
     '</div>',
-=======
-  template: `
-    <ion-backdrop (click)="bdClick()"></ion-backdrop>
-    <div class="alert-wrapper">
-      <div class="alert-head">
-        <h2 id="{{hdrId}}" class="alert-title" *ngIf="d.title" [innerHTML]="d.title"></h2>
-        <h3 id="{{subHdrId}}" class="alert-sub-title" *ngIf="d.subTitle" [innerHTML]="d.subTitle"></h3>
-      </div>
-      <div id="{{msgId}}" class="alert-message" [innerHTML]="d.message"></div>
-      <div *ngIf="d.inputs.length" [ngSwitch]="inputType">
-
-        <template ngSwitchCase="radio">
-          <div class="alert-radio-group" role="radiogroup" [attr.aria-labelledby]="hdrId" [attr.aria-activedescendant]="activeId">
-            <button ion-button="alert-radio-button" *ngFor="let i of d.inputs" (click)="rbClick(i)" [attr.aria-checked]="i.checked" [disabled]="i.disabled" [attr.id]="i.id" class="alert-tappable alert-radio" role="radio">
-              <div class="alert-radio-icon"><div class="alert-radio-inner"></div></div>
-              <div class="alert-radio-label">
-                {{i.label}}
-              </div>
-            </button>
-          </div>
-        </template>
-
-        <template ngSwitchCase="checkbox">
-          <div class="alert-checkbox-group">
-            <button ion-button="alert-checkbox-button" *ngFor="let i of d.inputs" (click)="cbClick(i)" [attr.aria-checked]="i.checked" [disabled]="i.disabled" class="alert-tappable alert-checkbox" role="checkbox">
-              <div class="alert-checkbox-icon"><div class="alert-checkbox-inner"></div></div>
-              <div class="alert-checkbox-label">
-                {{i.label}}
-              </div>
-            </button>
-          </div>
-        </template>
-
-        <template ngSwitchDefault>
-          <div class="alert-input-group">
-            <div *ngFor="let i of d.inputs" class="alert-input-wrapper">
-              <input [placeholder]="i.placeholder" [(ngModel)]="i.value" [type]="i.type" class="alert-input">
-            </div>
-          </div>
-        </template>
-
-      </div>
-      <div class="alert-button-group" [ngClass]="{vertical: d.buttons.length>2}">
-        <button ion-button="alert-button" *ngFor="let b of d.buttons" (click)="btnClick(b)" [ngClass]="b.cssClass">
-          {{b.text}}
-        </button>
-      </div>
-    </div>
-    `,
-  directives: [Backdrop, NgClass, NgFor, NgIf, NgModel, NgSwitch, NgSwitchCase, NgSwitchDefault],
->>>>>>> 7ddebdd6
   host: {
     'role': 'dialog',
     '[attr.aria-labelledby]': 'hdrId',
