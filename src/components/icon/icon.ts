--- conflicted
+++ resolved
@@ -98,11 +98,7 @@
   }
 
   /**
-<<<<<<< HEAD
-   * @input {string} The mode (ios, md, wp) to apply to this component.
-=======
    * @input {string} The mode to apply to this component. Mode can be `ios`, `wp`, or `md`.
->>>>>>> 0b2cf628
    */
   @Input()
   set mode(val: string) {
