--- conflicted
+++ resolved
@@ -1,9 +1,5 @@
-<<<<<<< HEAD
-import {Component, Input, ChangeDetectionStrategy, ViewEncapsulation} from '@angular/core';
-import {NgIf} from '@angular/common';
-=======
 import { Component, Input, ViewEncapsulation } from '@angular/core';
->>>>>>> 721b2bc4
+import { NgIf } from '@angular/common';
 
 import { Config } from '../../config/config';
 import { Refresher } from './refresher';
