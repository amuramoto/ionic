import { Component, Optional, ElementRef, ViewChild, ViewEncapsulation } from '@angular/core';
<<<<<<< HEAD
import { NgModel, NgControl, NgIf } from '@angular/common';
=======
import { NgIf } from '@angular/common';
import { NgControl, NgModel } from '@angular/forms';
>>>>>>> d8782df9

import { App } from '../app/app';
import { Config } from '../../config/config';
import { Content } from '../content/content';
import { Form } from '../../util/form';
import { InputBase } from './input-base';
import { Item } from '../item/item';
import { Label } from '../label/label';
import { NativeInput, NextInput } from './native-input';
import { NavController } from '../nav/nav-controller';
import { Platform } from '../../platform/platform';


/**
 * @name Input
 * @description
 *
 * `ion-input` is meant for text type inputs only, such as `text`,
 * `password`, `email`, `number`, `search`, `tel`, and `url`. Ionic
 * still uses an actual `<input type="text">` HTML element within the
 * component, however, with Ionic wrapping the native HTML input
 * element it's able to better handle the user experience and
 * interactivity.
 *
 * Similarily, `<ion-textarea>` should be used in place of `<textarea>`.
 *
 * An `ion-input` is **not** used for non-text type inputs, such as a
 * `checkbox`, `radio`, `toggle`, `range`, `select`, etc.
 *
 * @property [type] - The HTML input type (text, password, email, number, search, tel, or url)
 * @property [clearInput] - A clear icon will appear in the input when there is a value. Clicking it clears the input.
 *
 * @usage
 * ```html
 * <ion-list>
 *   <ion-item>
 *     <ion-label primary>Inline Label</ion-label>
 *     <ion-input placeholder="Text Input"></ion-input>
 *   </ion-item>
 *
 *   <ion-item>
 *     <ion-label primary fixed>Fixed Label</ion-label>
 *     <ion-input type="tel" placeholder="Tel Input"></ion-input>
 *   </ion-item>
 *
 *   <ion-item>
 *     <ion-input type="number" placeholder="Number Input with no label"></ion-input>
 *   </ion-item>
 *
 *   <ion-item>
 *     <ion-label primary stacked>Stacked Label</ion-label>
 *     <ion-input type="email" placeholder="Email Input"></ion-input>
 *   </ion-item>
 *
 *   <ion-item>
 *     <ion-label primary stacked>Stacked Label</ion-label>
 *     <ion-input type="password" placeholder="Password Input"></ion-input>
 *   </ion-item>
 *
 *   <ion-item>
 *     <ion-label primary floating>Floating Label</ion-label>
 *     <ion-input></ion-input>
 *   </ion-item>
 *
 *   <ion-item>
 *     <ion-input placeholder="Clear Input" clearInput></ion-input>
 *   </ion-item>
 * </ion-list>
 * ```
 *
 * @demo /docs/v2/demos/input/
 */
@Component({
  selector: 'ion-input',
<<<<<<< HEAD
  template:
    '<input [type]="type" [(ngModel)]="_value" (blur)="inputBlurred($event)" (focus)="inputFocused($event)" [placeholder]="placeholder" class="text-input">' +
    '<input [type]="type" aria-hidden="true" next-input *ngIf="_useAssist">' +
    '<button clear [hidden]="!clearInput" type="button" class="text-input-clear-icon" (click)="clearTextInput()" (mousedown)="clearTextInput()"></button>' +
    '<div (touchstart)="pointerStart($event)" (touchend)="pointerEnd($event)" (mousedown)="pointerStart($event)" (mouseup)="pointerEnd($event)" class="input-cover" tappable *ngIf="_useAssist"></div>',
  directives: [
    NextInput,
    NativeInput,
    NgModel,
    NgIf
  ],
=======
  template: `
    <input [type]="type" [(ngModel)]="_value" (blur)="inputBlurred($event)" (focus)="inputFocused($event)" [placeholder]="placeholder" class="text-input">
    <input [type]="type" aria-hidden="true" next-input *ngIf="_useAssist">
    <button clear [hidden]="!clearInput" type="button" class="text-input-clear-icon" (click)="clearTextInput()" (mousedown)="clearTextInput()"></button>
    <div (touchstart)="pointerStart($event)" (touchend)="pointerEnd($event)" (mousedown)="pointerStart($event)" (mouseup)="pointerEnd($event)" class="input-cover" tappable *ngIf="_useAssist"></div>
  `,
  directives: [NativeInput, NextInput, NgIf, NgModel],
>>>>>>> d8782df9
  encapsulation: ViewEncapsulation.None,
})
export class TextInput extends InputBase {
  constructor(
    config: Config,
    form: Form,
    @Optional() item: Item,
    app: App,
    platform: Platform,
    elementRef: ElementRef,
    @Optional() scrollView: Content,
    @Optional() nav: NavController,
    @Optional() ngControl: NgControl
  ) {
    super(config, form, item, app, platform, elementRef, scrollView, nav, ngControl);
  }

  /**
   * @private
   */
  inputBlurred(ev: UIEvent) {
    this.blur.emit(ev);
  }

  /**
   * @private
   */
  inputFocused(ev: UIEvent) {
    this.focus.emit(ev);
  }

  /**
   * @private
   */
  clearTextInput() {
    console.debug('Should clear input');
    this._value = '';
    this.onChange(this._value);
    this.writeValue(this._value);
  }
}



/**
 * @name TextArea
 * @description
 *
 * `ion-textarea` is is used for multi-line text inputs. Ionic still
 * uses an actual `<textarea>` HTML element within the component;
 * however, with Ionic wrapping the native HTML text area element, Ionic
 * is able to better handle the user experience and interactivity.
 *
 * Not that `<ion-textarea>` must load its value from the `value` or
 * `[(ngModel)]` attribute. Unlike the native `<textarea>` element,
 * `<ion-textarea>` does not support loading its value from the
 * textarea's inner content.
 *
 * When requiring only a single-line text input, we recommend using
 * `<ion-input>` instead.
 *
 * @usage
 * ```html
 *  <ion-item>
 *    <ion-label>Comments</ion-label>
 *    <ion-textarea></ion-textarea>
 *  </ion-item>
 *
 *  <ion-item>
 *    <ion-label stacked>Message</ion-label>
 *    <ion-textarea [(ngModel)]="msg"></ion-textarea>
 *  </ion-item>
 *
 *  <ion-item>
 *    <ion-label floating>Description</ion-label>
 *    <ion-textarea></ion-textarea>
 *  </ion-item>
 * ```
 *
 * @demo /docs/v2/demos/textarea/
 */
@Component({
  selector: 'ion-textarea',
  template:
    '<textarea [(ngModel)]="_value" (blur)="inputBlurred($event)" (focus)="inputFocused($event)" [placeholder]="placeholder" class="text-input"></textarea>' +
    '<input type="text" aria-hidden="true" next-input *ngIf="_useAssist">' +
    '<div (touchstart)="pointerStart($event)" (touchend)="pointerEnd($event)" (mousedown)="pointerStart($event)" (mouseup)="pointerEnd($event)" class="input-cover" tappable *ngIf="_useAssist"></div>',
<<<<<<< HEAD
  directives: [
    NextInput,
    NativeInput,
    NgModel,
    NgIf
  ],
=======
  directives: [NativeInput, NextInput, NgIf],
>>>>>>> d8782df9
  encapsulation: ViewEncapsulation.None,
})
export class TextArea extends InputBase {
  constructor(
    config: Config,
    form: Form,
    @Optional() item: Item,
    app: App,
    platform: Platform,
    elementRef: ElementRef,
    @Optional() scrollView: Content,
    @Optional() nav: NavController,
    @Optional() ngControl: NgControl
  ) {
    super(config, form, item, app, platform, elementRef, scrollView, nav, ngControl);
  }

  /**
   * @private
   */
  ngOnInit() {
    super.ngOnInit();
    if (this._item) {
      this._item.setCssClass('item-textarea', true);
    }
  }

  /**
   * @private
   */
  inputBlurred(ev: UIEvent) {
    this.blur.emit(ev);
  }

  /**
   * @private
   */
  inputFocused(ev: UIEvent) {
    this.focus.emit(ev);
  }
}<|MERGE_RESOLUTION|>--- conflicted
+++ resolved
@@ -1,10 +1,6 @@
 import { Component, Optional, ElementRef, ViewChild, ViewEncapsulation } from '@angular/core';
-<<<<<<< HEAD
-import { NgModel, NgControl, NgIf } from '@angular/common';
-=======
 import { NgIf } from '@angular/common';
 import { NgControl, NgModel } from '@angular/forms';
->>>>>>> d8782df9
 
 import { App } from '../app/app';
 import { Config } from '../../config/config';
@@ -79,19 +75,6 @@
  */
 @Component({
   selector: 'ion-input',
-<<<<<<< HEAD
-  template:
-    '<input [type]="type" [(ngModel)]="_value" (blur)="inputBlurred($event)" (focus)="inputFocused($event)" [placeholder]="placeholder" class="text-input">' +
-    '<input [type]="type" aria-hidden="true" next-input *ngIf="_useAssist">' +
-    '<button clear [hidden]="!clearInput" type="button" class="text-input-clear-icon" (click)="clearTextInput()" (mousedown)="clearTextInput()"></button>' +
-    '<div (touchstart)="pointerStart($event)" (touchend)="pointerEnd($event)" (mousedown)="pointerStart($event)" (mouseup)="pointerEnd($event)" class="input-cover" tappable *ngIf="_useAssist"></div>',
-  directives: [
-    NextInput,
-    NativeInput,
-    NgModel,
-    NgIf
-  ],
-=======
   template: `
     <input [type]="type" [(ngModel)]="_value" (blur)="inputBlurred($event)" (focus)="inputFocused($event)" [placeholder]="placeholder" class="text-input">
     <input [type]="type" aria-hidden="true" next-input *ngIf="_useAssist">
@@ -99,7 +82,6 @@
     <div (touchstart)="pointerStart($event)" (touchend)="pointerEnd($event)" (mousedown)="pointerStart($event)" (mouseup)="pointerEnd($event)" class="input-cover" tappable *ngIf="_useAssist"></div>
   `,
   directives: [NativeInput, NextInput, NgIf, NgModel],
->>>>>>> d8782df9
   encapsulation: ViewEncapsulation.None,
 })
 export class TextInput extends InputBase {
@@ -187,16 +169,7 @@
     '<textarea [(ngModel)]="_value" (blur)="inputBlurred($event)" (focus)="inputFocused($event)" [placeholder]="placeholder" class="text-input"></textarea>' +
     '<input type="text" aria-hidden="true" next-input *ngIf="_useAssist">' +
     '<div (touchstart)="pointerStart($event)" (touchend)="pointerEnd($event)" (mousedown)="pointerStart($event)" (mouseup)="pointerEnd($event)" class="input-cover" tappable *ngIf="_useAssist"></div>',
-<<<<<<< HEAD
-  directives: [
-    NextInput,
-    NativeInput,
-    NgModel,
-    NgIf
-  ],
-=======
   directives: [NativeInput, NextInput, NgIf],
->>>>>>> d8782df9
   encapsulation: ViewEncapsulation.None,
 })
 export class TextArea extends InputBase {
