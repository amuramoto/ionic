--- conflicted
+++ resolved
@@ -63,14 +63,10 @@
  *     <ion-label>Password</ion-label>
  *     <ion-input type="password"></ion-input>
  *   </ion-item>
-<<<<<<< HEAD
- * 
-=======
  *
  *   <ion-item>
  *     <ion-textarea placeholder="Enter a description"></ion-textarea>
  *   </ion-item>
->>>>>>> 0b2cf628
  * </ion-list>
  * ```
  *
