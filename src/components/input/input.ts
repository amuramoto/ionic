--- conflicted
+++ resolved
@@ -1,10 +1,5 @@
-<<<<<<< HEAD
-import {Component, Optional, ElementRef, ViewChild, ViewEncapsulation} from '@angular/core';
-import {NgModel, NgControl, NgIf} from '@angular/common';
-=======
 import { Component, Optional, ElementRef, ViewChild, ViewEncapsulation } from '@angular/core';
-import { NgControl } from '@angular/common';
->>>>>>> 721b2bc4
+import { NgModel, NgControl, NgIf } from '@angular/common';
 
 import { App } from '../app/app';
 import { Config } from '../../config/config';
