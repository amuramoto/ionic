import { AfterContentInit, Component, EventEmitter, forwardRef, HostListener, Input, OnDestroy, Optional, Output, Provider, ViewEncapsulation } from '@angular/core';
import { ControlValueAccessor, NG_VALUE_ACCESSOR } from '@angular/forms';

import { Config } from '../../config/config';
import { Picker, PickerController } from '../picker/picker';
import { PickerColumn, PickerColumnOption } from '../picker/picker-options';
import { Form } from '../../util/form';
import { Item } from '../item/item';
import { merge, isBlank, isPresent, isTrueProperty, isArray, isString } from '../../util/util';
import { dateValueRange, renderDateTime, renderTextFormat, convertFormatToKey, getValueFromFormat, parseTemplate, parseDate, updateDate, DateTimeData, convertDataToISO, daysInMonth, dateSortValue, dateDataSortValue, LocaleData } from '../../util/datetime-util';

export const DATETIME_VALUE_ACCESSOR = new Provider(
    NG_VALUE_ACCESSOR, {useExisting: forwardRef(() => DateTime), multi: true});


/**
 * @name DateTime
 * @description
 * The DateTime component is used to present an interface which makes it easy for
 * users to select dates and times. Tapping on `<ion-datetime>` will display a picker
 * interface that slides up from the bottom of the page. The picker then displays
 * scrollable columns that can be used to individually select years, months, days,
 * hours and minute values. The DateTime component is similar to the native
 * `<input type="datetime-local">` element, however, Ionic's DateTime component makes
 * it easy to display the date and time in a preferred format, and manage the datetime
 * values.
 *
 * ```html
 * <ion-item>
 *   <ion-label>Date</ion-label>
 *   <ion-datetime displayFormat="MM/DD/YYYY" [(ngModel)]="myDate"></ion-datetime>
 * </ion-item>
 * ```
 *
 *
 * ## Display and Picker Formats
 *
 * The DateTime component displays the values in two places: in the `<ion-datetime>`
 * component, and in the interface that is presented from the bottom of the screen.
 * The following chart lists all of the formats that can be used.
 *
 * | Format  | Description                    | Example                 |
 * |---------|--------------------------------|-------------------------|
 * | `YYYY`  | Year, 4 digits                 | `2018`                  |
 * | `YY`    | Year, 2 digits                 | `18`                    |
 * | `M`     | Month                          | `1` ... `12`            |
 * | `MM`    | Month, leading zero            | `01` ... `12`           |
 * | `MMM`   | Month, short name              | `Jan`                   |
 * | `MMMM`  | Month, full name               | `January`               |
 * | `D`     | Day                            | `1` ... `31`            |
 * | `DD`    | Day, leading zero              | `01` ... `31`           |
 * | `DDD`   | Day, short name                | `Fri`                   |
 * | `DDDD`  | Day, full name                 | `Friday`                |
 * | `H`     | Hour, 24-hour                  | `0` ... `23`            |
 * | `HH`    | Hour, 24-hour, leading zero    | `00` ... `23`           |
 * | `h`     | Hour, 12-hour                  | `1` ... `12`            |
 * | `hh`    | Hour, 12-hour, leading zero    | `01` ... `12`           |
 * | `a`     | 12-hour time period, lowercase | `am` `pm`               |
 * | `A`     | 12-hour time period, uppercase | `AM` `PM`               |
 * | `m`     | Minute                         | `1` ... `59`            |
 * | `mm`    | Minute, leading zero           | `01` ... `59`           |
 * | `s`     | Second                         | `1` ... `59`            |
 * | `ss`    | Second, leading zero           | `01` ... `59`           |
 * | `Z`     | UTC Timezone Offset            | `Z or +HH:mm or -HH:mm` |
 *
 * **Important**: See the [Month Names and Day of the Week Names](#month-names-and-day-of-the-week-names)
 * section below on how to use different names for the month and day.
 *
 * ### Display Format
 *
 * The `displayFormat` input property specifies how a datetime's value should be
 * printed, as formatted text, within the `ion-datetime` component.
 *
 * In the following example, the display in the `<ion-datetime>` will use the
 * month's short name, the numerical day with a leading zero, a comma and the
 * four-digit year. In addition to the date, it will display the time with the hours
 * in the 24-hour format and the minutes. Any character can be used as a separator.
 * An example display using this format is: `Jun 17, 2005 11:06`.
 *
 * ```html
 * <ion-item>
 *   <ion-label>Date</ion-label>
 *   <ion-datetime displayFormat="MMM DD, YYYY HH:mm" [(ngModel)]="myDate"></ion-datetime>
 * </ion-item>
 * ```
 *
 * ### Picker Format
 *
 * The `pickerFormat` input property determines which columns should be shown in the
 * interface, the order of the columns, and which format to use within each column.
 * If the `pickerFormat` input is not provided then it will default to the `displayFormat`.
 *
 * In the following example, the display in the `<ion-datetime>` will use the
 * `MM/YYYY` format, such as `06/2020`. However, the picker interface
 * will display two columns with the month's long name, and the four-digit year.
 *
 * ```html
 * <ion-item>
 *   <ion-label>Date</ion-label>
 *   <ion-datetime displayFormat="MM/YYYY" pickerFormat="MMMM YYYY" [(ngModel)]="myDate"></ion-datetime>
 * </ion-item>
 * ```
 *
 * ### Datetime Data
 *
 * Historically, handling datetime values within JavaScript, or even within HTML
 * inputs, has always been a challenge. Specifically, JavaScript's `Date` object is
 * notoriously difficult to correctly parse apart datetime strings or to format
 * datetime values. Even worse is how different browsers and JavaScript versions
 * parse various datetime strings differently, especially per locale.
 *
 * But no worries, all is not lost! Ionic's datetime input has been designed so
 * developers can avoid the common pitfalls, allowing developers to easily format
 * datetime values within the input, and give the user a simple datetime picker for a
 * great user experience.
 *
 * ##### ISO 8601 Datetime Format: YYYY-MM-DDTHH:mmZ
 *
 * Ionic uses the [ISO 8601 datetime format](https://www.w3.org/TR/NOTE-datetime)
 * for its value. The value is simply a string, rather than using JavaScript's `Date`
 * object. Additionally, when using the ISO datetime format, it makes it easier
 * to serialize and pass within JSON objects, and sending databases a standardized
 * format which it can be easily parsed if need be.
 *
 * An ISO format can be used as a simple year, or just the hour and minute, or get more
 * detailed down to the millisecond and timezone. Any of the ISO formats below can be used,
 * and after a user selects a new value, Ionic will continue to use the same ISO format
 * which datetime value was originally given as.
 *
 * | Description          | Format                 | Datetime Value Example       |
 * |----------------------|------------------------|------------------------------|
 * | Year                 | YYYY                   | 1994                         |
 * | Year and Month       | YYYY-MM                | 1994-12                      |
 * | Complete Date        | YYYY-MM-DD             | 1994-12-15                   |
 * | Date and Time        | YYYY-MM-DDTHH:mm       | 1994-12-15T13:47             |
 * | UTC Timezone         | YYYY-MM-DDTHH:mm:ssTZD | 1994-12-15T13:47:20.789Z     |
 * | Timezone Offset      | YYYY-MM-DDTHH:mm:ssTZD | 1994-12-15T13:47:20.789+5:00 |
 * | Hour and Minute      | HH:mm                  | 13:47                        |
 * | Hour, Minute, Second | HH:mm:ss               | 13:47:20                     |
 *
 * Note that the year is always four-digits, milliseconds (if it's added) is always
 * three-digits, and all others are always two-digits. So the number representing
 * January always has a leading zero, such as `01`. Additionally, the hour is always
 * in the 24-hour format, so `00` is `12am` on a 12-hour clock, `13` means `1pm`,
 * and `23` means `11pm`.
 *
 * It's also important to note that neither the `displayFormat` or `pickerFormat` can
 * set the datetime value's output, which is the value that is set by the component's
 * `ngModel`. The format's are merely for displaying the value as text and the picker's
 * interface, but the datetime's value is always persisted as a valid ISO 8601 datetime
 * string.
 *
 *
 * ## Min and Max Datetimes
 *
 * Dates are infinite in either direction, so for a user's selection there should be at
 * least some form of restricting the dates that can be selected. Be default, the maximum
 * date is to the end of the current year, and the minimum date is from the beginning
 * of the year that was 100 years ago.
 *
 * To customize the minimum and maximum datetime values, the `min` and `max` component
 * inputs can be provided which may make more sense for the app's use-case, rather
 * than the default of the last 100 years. Following the same IS0 8601 format listed
 * in the table above, each component can restrict which dates can be selected by the
 * user. Below is an example of restricting the date selection between the beginning
 * of 2016, and October 31st of 2020:
 *
 * ```html
 * <ion-item>
 *   <ion-label>Date</ion-label>
 *   <ion-datetime displayFormat="MMMM YYYY" min="2016" max="2020-10-31" [(ngModel)]="myDate">
 *   </ion-datetime>
 * </ion-item>
 * ```
 *
 *
 * ## Month Names and Day of the Week Names
 *
 * At this time, there is no one-size-fits-all standard to automatically choose the correct
 * language/spelling for a month name, or day of the week name, depending on the language
 * or locale. Good news is that there is an
 * [Intl.DateTimeFormat](https://developer.mozilla.org/en-US/docs/Web/JavaScript/Reference/Global_Objects/DateTimeFormat)
 * standard which *most* browsers have adopted. However, at this time the standard has not
 * been fully implemented by all popular browsers so Ionic is unavailable to take advantage
 * of it *yet*. Additionally, Angular also provides an internationalization service, but it
 * is still under heavy development so Ionic does not depend on it at this time.
 *
 * All things considered, the by far easiest solution is to just provide an array of names
 * if the app needs to use names other than the default English version of month and day
 * names. The month names and day names can be either configured at the app level, or
 * individual `ion-datetime` level.
 *
 * ### App Config Level
 *
 * ```ts
 * import { ionicBootstrap } from 'ionic-angular';
 *
 * ionicBootstrap(MyApp, customProviders, {
 *   monthNames: ['janeiro', 'fevereiro', 'mar\u00e7o', ... ],
 *   monthShortNames: ['jan', 'fev', 'mar', ... ],
 *   dayNames: ['domingo', 'segunda-feira', 'ter\u00e7a-feira', ... ],
 *   dayShortNames: ['dom', 'seg', 'ter', ... ],
 * });
 * ```
 *
 * ### Component Input Level
 *
 * ```html
 * <ion-item>
 *   <ion-label>Período</ion-label>
 *   <ion-datetime displayFormat="DDDD MMM D, YYYY" [(ngModel)]="myDate"
 *     monthNames="janeiro, fevereiro, mar\u00e7o, ..."
 *     monthShortNames="jan, fev, mar, ..."
 *     dayNames="domingo, segunda-feira, ter\u00e7a-feira, ..."
 *     dayShortNames="dom, seg, ter, ..."></ion-datetime>
 * </ion-item>
 * ```
 *
 *
 * ### Advanced Datetime Validation and Manipulation
 *
 * The datetime picker provides the simplicity of selecting an exact format, and persists
 * the datetime values as a string using the standardized
 * [ISO 8601 datetime format](https://www.w3.org/TR/NOTE-datetime).
 * However, it's important to note that `ion-datetime` does not attempt to solve all
 * situtations when validating and manipulating datetime values. If datetime values need
 * to be parsed from a certain format, or manipulated (such as adding 5 days to a date,
 * subtracting 30 minutes, etc.), or even formatting data to a specific locale, then we highly
 * recommend using [moment.js](http://momentjs.com/) to "Parse, validate, manipulate, and
 * display dates in JavaScript". [Moment.js](http://momentjs.com/) has quickly become
 * our goto standard when dealing with datetimes within JavaScript, but Ionic does not
 * prepackage this dependency since most apps will not require it, and its locale
 * configuration should be decided by the end-developer.
 *
 *
 * @usage
 * ```html
 * <ion-item>
 *   <ion-label>Date</ion-label>
 *   <ion-datetime displayFormat="MM/DD/YYYY" [(ngModel)]="myDate">
 *   </ion-datetime>
 * </ion-item>
 * ```
 *
 *
 * @demo /docs/v2/demos/datetime/
 */
@Component({
  selector: 'ion-datetime',
<<<<<<< HEAD
  template:
    '<div class="datetime-text">{{_text}}</div>' +
    '<button aria-haspopup="true" ' +
            'type="button" ' +
            '[id]="id" ' +
            'category="item-cover" ' +
            '[attr.aria-labelledby]="_labelId" ' +
            '[attr.aria-disabled]="_disabled" ' +
            'class="item-cover">' +
    '</button>',
=======
  template: `
    <div class="datetime-text">{{_text}}</div>
    <button ion-button="item-cover" 
            aria-haspopup="true"
            type="button"
            [id]="id"
            [attr.aria-labelledby]="_labelId"
            [attr.aria-disabled]="_disabled">
    </button>
  `,
>>>>>>> 7ddebdd6
  host: {
    '[class.datetime-disabled]': '_disabled'
  },
  providers: [DATETIME_VALUE_ACCESSOR],
  encapsulation: ViewEncapsulation.None,
})
export class DateTime implements AfterContentInit, ControlValueAccessor, OnDestroy {
  _disabled: any = false;
  _labelId: string;
  _text: string = '';
  _fn: Function;
  _isOpen: boolean = false;
  _min: DateTimeData;
  _max: DateTimeData;
  _value: DateTimeData = {};
  _locale: LocaleData = {};

  /**
   * @private
   */
  id: string;

  /**
   * @input {string} The minimum datetime allowed. Value must be a date string
   * following the
   * [ISO 8601 datetime format standard](https://www.w3.org/TR/NOTE-datetime),
   * such as `1996-12-19`. The format does not have to be specific to an exact
   * datetime. For example, the minimum could just be the year, such as `1994`.
   * Defaults to the beginning of the year, 100 years ago from today.
   */
  @Input() min: string;

  /**
   * @input {string} The maximum datetime allowed. Value must be a date string
   * following the
   * [ISO 8601 datetime format standard](https://www.w3.org/TR/NOTE-datetime),
   * `1996-12-19`. The format does not have to be specific to an exact
   * datetime. For example, the maximum could just be the year, such as `1994`.
   * Defaults to the end of this year.
   */
  @Input() max: string;

  /**
   * @input {string} The display format of the date and time as text that shows
   * within the item. When the `pickerFormat` input is not used, then the
   * `displayFormat` is used for both display the formatted text, and determining
   * the datetime picker's columns. See the `pickerFormat` input description for
   * more info. Defaults to `MMM D, YYYY`.
   */
  @Input() displayFormat: string = 'MMM D, YYYY';

  /**
   * @input {string} The format of the date and time picker columns the user selects.
   * A datetime input can have one or many datetime parts, each getting their
   * own column which allow individual selection of that particular datetime part. For
   * example, year and month columns are two individually selectable columns which help
   * choose an exact date from the datetime picker. Each column follows the string
   * parse format. Defaults to use `displayFormat`.
   */
  @Input() pickerFormat: string;

  /**
   * @input {string} The text to display on the picker's cancel button. Default: `Cancel`.
   */
  @Input() cancelText: string = 'Cancel';

  /**
   * @input {string} The text to display on the picker's "Done" button. Default: `Done`.
   */
  @Input() doneText: string = 'Done';

  /**
   * @input {array | string} Values used to create the list of selectable years. By default
   * the year values range between the `min` and `max` datetime inputs. However, to
   * control exactly which years to display, the `yearValues` input can take either an array
   * of numbers, or string of comma separated numbers. For example, to show upcoming and
   * recent leap years, then this input's value would be `yearValues="2024,2020,2016,2012,2008"`.
   */
  @Input() yearValues: any;

  /**
   * @input {array | string} Values used to create the list of selectable months. By default
   * the month values range from `1` to `12`. However, to control exactly which months to
   * display, the `monthValues` input can take either an array of numbers, or string of
   * comma separated numbers. For example, if only summer months should be shown, then this
   * input value would be `monthValues="6,7,8"`. Note that month numbers do *not* have a
   * zero-based index, meaning January's value is `1`, and December's is `12`.
   */
  @Input() monthValues: any;

  /**
   * @input {array | string} Values used to create the list of selectable days. By default
   * every day is shown for the given month. However, to control exactly which days of
   * the month to display, the `dayValues` input can take either an array of numbers, or
   * string of comma separated numbers. Note that even if the array days have an invalid
   * number for the selected month, like `31` in February, it will correctly not show
   * days which are not valid for the selected month.
   */
  @Input() dayValues: any;

  /**
   * @input {array | string} Values used to create the list of selectable hours. By default
   * the hour values range from `0` to `23` for 24-hour, or `1` to `12` for 12-hour. However,
   * to control exactly which hours to display, the `hourValues` input can take either an
   * array of numbers, or string of comma separated numbers.
   */
  @Input() hourValues: any;

  /**
   * @input {array | string} Values used to create the list of selectable minutes. By default
   * the mintues range from `0` to `59`. However, to control exactly which minutes to display,
   * the `minuteValues` input can take either an array of numbers, or string of comma separated
   * numbers. For example, if the minute selections should only be every 15 minutes, then
   * this input value would be `minuteValues="0,15,30,45"`.
   */
  @Input() minuteValues: any;

  /**
   * @input {array} Full names for each month name. This can be used to provide
   * locale month names. Defaults to English.
   */
  @Input() monthNames: any;

  /**
   * @input {array} Short abbreviated names for each month name. This can be used to provide
   * locale month names. Defaults to English.
   */
  @Input() monthShortNames: any;

  /**
   * @input {array} Full day of the week names. This can be used to provide
   * locale names for each day in the week. Defaults to English.
   */
  @Input() dayNames: any;

  /**
   * @input {array} Short abbreviated day of the week names. This can be used to provide
   * locale names for each day in the week. Defaults to English.
   */
  @Input() dayShortNames: any;

  /**
   * @input {any} Any additional options that the picker interface can accept.
   * See the [Picker API docs](../../picker/Picker) for the picker options.
   */
  @Input() pickerOptions: any = {};

  /**
   * @output {any} Any expression to evaluate when the datetime selection has changed.
   */
  @Output() ionChange: EventEmitter<any> = new EventEmitter();

  /**
   * @output {any} Any expression to evaluate when the datetime selection was cancelled.
   */
  @Output() ionCancel: EventEmitter<any> = new EventEmitter();

  constructor(
    private _form: Form,
    private _config: Config,
    @Optional() private _item: Item,
    @Optional() private _pickerCtrl: PickerController
  ) {
    this._form.register(this);
    if (_item) {
      this.id = 'dt-' + _item.registerInput('datetime');
      this._labelId = 'lbl-' + _item.id;
      this._item.setCssClass('item-datetime', true);
    }
  }

  @HostListener('click', ['$event'])
  _click(ev: UIEvent) {
    if (ev.detail === 0) {
      // do not continue if the click event came from a form submit
      return;
    }
    ev.preventDefault();
    ev.stopPropagation();
    this.open();
  }

  @HostListener('keyup.space')
  _keyup() {
    if (!this._isOpen) {
      this.open();
    }
  }

  /**
   * @private
   */
  open() {
    if (this._disabled) {
      return;
    }

    console.debug('datetime, open picker');

    // the user may have assigned some options specifically for the alert
    let pickerOptions = merge({}, this.pickerOptions);

    let picker = this._pickerCtrl.create(pickerOptions);
    pickerOptions.buttons = [
      {
        text: this.cancelText,
        role: 'cancel',
        handler: () => {
          this.ionCancel.emit(null);
        }
      },
      {
        text: this.doneText,
        handler: (data: any) => {
          console.log('datetime, done', data);
          this.onChange(data);
          this.ionChange.emit(data);
        }
      }
    ];

    this.generate(picker);
    this.validate(picker);

    picker.ionChange.subscribe(() => {
      this.validate(picker);
    });

    picker.present(pickerOptions);

    this._isOpen = true;
    picker.onDidDismiss(() => {
      this._isOpen = false;
    });
  }

  /**
   * @private
   */
  generate(picker: Picker) {
    // if a picker format wasn't provided, then fallback
    // to use the display format
    let template = this.pickerFormat || this.displayFormat;

    if (isPresent(template)) {
      // make sure we've got up to date sizing information
      this.calcMinMax();

      // does not support selecting by day name
      // automaticallly remove any day name formats
      template = template.replace('DDDD', '{~}').replace('DDD', '{~}');
      if (template.indexOf('D') === -1) {
        // there is not a day in the template
        // replace the day name with a numeric one if it exists
        template = template.replace('{~}', 'D');
      }
      // make sure no day name replacer is left in the string
      template = template.replace(/{~}/g, '');

      // parse apart the given template into an array of "formats"
      parseTemplate(template).forEach(format => {
        // loop through each format in the template
        // create a new picker column to build up with data
        let key = convertFormatToKey(format);
        let values: any[];

        // first see if they have exact values to use for this input
        if (isPresent((<any>this)[key + 'Values'])) {
          // user provide exact values for this date part
          values = convertToArrayOfNumbers((<any>this)[key + 'Values'], key);

        } else {
          // use the default date part values
          values = dateValueRange(format, this._min, this._max);
        }

        let column: PickerColumn = {
          name: key,
          options: values.map(val => {
            return {
              value: val,
              text: renderTextFormat(format, val, null, this._locale),
            };
          })
        };

        if (column.options.length) {
          // cool, we've loaded up the columns with options
          // preselect the option for this column
          var selected = column.options.find(opt => opt.value === getValueFromFormat(this._value, format));
          if (selected) {
            // set the select index for this column's options
            column.selectedIndex = column.options.indexOf(selected);
          }

          // add our newly created column to the picker
          picker.addColumn(column);
        }
      });

      this.divyColumns(picker);
    }
  }

  /**
   * @private
   */
  validate(picker: Picker) {
    let i: number;
    let today = new Date();
    let columns = picker.getColumns();

    // find the columns used
    let yearCol = columns.find(col => col.name === 'year');
    let monthCol = columns.find(col => col.name === 'month');
    let dayCol = columns.find(col => col.name === 'day');

    let yearOpt: PickerColumnOption;
    let monthOpt: PickerColumnOption;
    let dayOpt: PickerColumnOption;

    // default to assuming today's year
    let selectedYear = today.getFullYear();
    if (yearCol) {
      yearOpt = yearCol.options[yearCol.selectedIndex];
      if (yearOpt) {
        // they have a selected year value
        selectedYear = yearOpt.value;
      }
    }

    // default to assuming this month has 31 days
    let numDaysInMonth = 31;
    let selectedMonth: number;
    if (monthCol) {
      monthOpt = monthCol.options[monthCol.selectedIndex];
      if (monthOpt) {
        // they have a selected month value
        selectedMonth = monthOpt.value;

        // calculate how many days are in this month
        numDaysInMonth = daysInMonth(selectedMonth, selectedYear);
      }
    }

    // create sort values for the min/max datetimes
    let minCompareVal = dateDataSortValue(this._min);
    let maxCompareVal = dateDataSortValue(this._max);

    if (monthCol) {
      // enable/disable which months are valid
      // to show within the min/max date range
      for (i = 0; i < monthCol.options.length; i++) {
        monthOpt = monthCol.options[i];

        // loop through each month and see if it
        // is within the min/max date range
        monthOpt.disabled = (dateSortValue(selectedYear, monthOpt.value, 31) < minCompareVal ||
                             dateSortValue(selectedYear, monthOpt.value, 1) > maxCompareVal);
      }
    }

    if (dayCol) {
      if (isPresent(selectedMonth)) {
        // enable/disable which days are valid
        // to show within the min/max date range
        for (i = 0; i < 31; i++) {
          dayOpt = dayCol.options[i];

          // loop through each day and see if it
          // is within the min/max date range
          var compareVal = dateSortValue(selectedYear, selectedMonth, dayOpt.value);

          dayOpt.disabled = (compareVal < minCompareVal ||
                             compareVal > maxCompareVal ||
                             numDaysInMonth <= i);
        }

      } else {
        // enable/disable which numbers of days to show in this month
        for (i = 0; i < 31; i++) {
          dayCol.options[i].disabled = (numDaysInMonth <= i);
        }
      }
    }

    picker.refresh();
  }

  /**
   * @private
   */
  divyColumns(picker: Picker) {
    let pickerColumns = picker.getColumns();
    let columns: number[] = [];

    pickerColumns.forEach((col, i) => {
      columns.push(0);

      col.options.forEach(opt => {
        if (opt.text.length > columns[i]) {
          columns[i] = opt.text.length;
        }
      });

    });

    if (columns.length === 2) {
      var width = Math.max(columns[0], columns[1]);
      pickerColumns[0].columnWidth = pickerColumns[1].columnWidth = `${width * 16}px`;

    } else if (columns.length === 3) {
      var width = Math.max(columns[0], columns[2]);
      pickerColumns[1].columnWidth = `${columns[1] * 16}px`;
      pickerColumns[0].columnWidth = pickerColumns[2].columnWidth = `${width * 16}px`;

    } else if (columns.length > 3) {
      columns.forEach((col, i) => {
        pickerColumns[i].columnWidth = `${col * 12}px`;
      });
    }
  }

  /**
   * @private
   */
  setValue(newData: any) {
    updateDate(this._value, newData);
  }

  /**
   * @private
   */
  getValue(): DateTimeData {
    return this._value;
  }

  /**
   * @private
   */
  checkHasValue(inputValue: any) {
    if (this._item) {
      this._item.setCssClass('input-has-value', !!(inputValue && inputValue !== ''));
    }
  }

  /**
   * @private
   */
  updateText() {
    // create the text of the formatted data
    this._text = renderDateTime(this.displayFormat, this._value, this._locale);
  }

  /**
   * @private
   */
  calcMinMax() {
    let todaysYear = new Date().getFullYear();

    if (isBlank(this.min)) {
      if (isPresent(this.yearValues)) {
        this.min = Math.min.apply(Math, convertToArrayOfNumbers(this.yearValues, 'year'));

      } else {
        this.min = (todaysYear - 100).toString();
      }
    }

    if (isBlank(this.max)) {
      if (isPresent(this.yearValues)) {
        this.max = Math.max.apply(Math, convertToArrayOfNumbers(this.yearValues, 'year'));

      } else {
        this.max = todaysYear.toString();
      }
    }

    let min = this._min = parseDate(this.min);
    let max = this._max = parseDate(this.max);

    min.month = min.month || 1;
    min.day = min.day || 1;
    min.hour = min.hour || 0;
    min.minute = min.minute || 0;
    min.second = min.second || 0;

    max.month = max.month || 12;
    max.day = max.day || 31;
    max.hour = max.hour || 23;
    max.minute = max.minute || 59;
    max.second = max.second || 59;
  }

  /**
   * @input {boolean} Whether or not the datetime component is disabled. Default `false`.
   */
  @Input()
  get disabled() {
    return this._disabled;
  }

  set disabled(val) {
    this._disabled = isTrueProperty(val);
    this._item && this._item.setCssClass('item-datetime-disabled', this._disabled);
  }

  /**
   * @private
   */
  writeValue(val: any) {
    console.debug('datetime, writeValue', val);
    this.setValue(val);
    this.updateText();
    this.checkHasValue(val);
  }

  /**
   * @private
   */
  ngAfterContentInit() {
    // first see if locale names were provided in the inputs
    // then check to see if they're in the config
    // if neither were provided then it will use default English names
    ['monthNames', 'monthShortNames', 'dayNames', 'dayShortNames'].forEach(type => {
      this._locale[type] = convertToArrayOfStrings(isPresent(this[type]) ? this[type] : this._config.get(type), type);
    });

    // update how the datetime value is displayed as formatted text
    this.updateText();
  }

  /**
   * @private
   */
  registerOnChange(fn: Function): void {
    this._fn = fn;
    this.onChange = (val: any) => {
      console.debug('datetime, onChange', val);
      this.setValue(val);
      this.updateText();
      this.checkHasValue(val);

      // convert DateTimeData value to iso datetime format
      fn(convertDataToISO(this._value));

      this.onTouched();
    };
  }

  /**
   * @private
   */
  registerOnTouched(fn: any) { this.onTouched = fn; }

  /**
   * @private
   */
  onChange(val: any) {
    // onChange used when there is not an formControlName
    console.debug('datetime, onChange w/out formControlName', val);
    this.setValue(val);
    this.updateText();
    this.onTouched();
  }

  /**
   * @private
   */
  onTouched() { }

  /**
   * @private
   */
  ngOnDestroy() {
    this._form.deregister(this);
  }
}

/**
 * @private
 * Use to convert a string of comma separated numbers or
 * an array of numbers, and clean up any user input
 */
function convertToArrayOfNumbers(input: any, type: string): number[] {
  var values: number[] = [];

  if (isString(input)) {
    // convert the string to an array of strings
    // auto remove any whitespace and [] characters
    input = input.replace(/\[|\]|\s/g, '').split(',');
  }

  if (isArray(input)) {
    // ensure each value is an actual number in the returned array
    input.forEach((num: any) => {
      num = parseInt(num, 10);
      if (!isNaN(num)) {
        values.push(num);
      }
    });
  }

  if (!values.length) {
    console.warn(`Invalid "${type}Values". Must be an array of numbers, or a comma separated string of numbers.`);
  }

  return values;
}

/**
 * @private
 * Use to convert a string of comma separated strings or
 * an array of strings, and clean up any user input
 */
function convertToArrayOfStrings(input: any, type: string): string[] {
  if (isPresent(input)) {
    var values: string[] = [];

    if (isString(input)) {
      // convert the string to an array of strings
      // auto remove any [] characters
      input = input.replace(/\[|\]/g, '').split(',');
    }

    if (isArray(input)) {
      // trim up each string value
      input.forEach((val: any) => {
        val = val.trim();
        if (val) {
          values.push(val);
        }
      });
    }

    if (!values.length) {
      console.warn(`Invalid "${type}Names". Must be an array of strings, or a comma separated string.`);
    }

    return values;
  }
}<|MERGE_RESOLUTION|>--- conflicted
+++ resolved
@@ -247,29 +247,16 @@
  */
 @Component({
   selector: 'ion-datetime',
-<<<<<<< HEAD
   template:
     '<div class="datetime-text">{{_text}}</div>' +
     '<button aria-haspopup="true" ' +
             'type="button" ' +
             '[id]="id" ' +
-            'category="item-cover" ' +
+            'ion-button="item-cover" ' +
             '[attr.aria-labelledby]="_labelId" ' +
             '[attr.aria-disabled]="_disabled" ' +
             'class="item-cover">' +
     '</button>',
-=======
-  template: `
-    <div class="datetime-text">{{_text}}</div>
-    <button ion-button="item-cover" 
-            aria-haspopup="true"
-            type="button"
-            [id]="id"
-            [attr.aria-labelledby]="_labelId"
-            [attr.aria-disabled]="_disabled">
-    </button>
-  `,
->>>>>>> 7ddebdd6
   host: {
     '[class.datetime-disabled]': '_disabled'
   },
