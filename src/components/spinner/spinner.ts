import { ChangeDetectionStrategy, Component, Input, ViewEncapsulation } from '@angular/core';
<<<<<<< HEAD
import { NgStyle, NgFor } from '@angular/common';
=======
import { NgFor, NgStyle } from '@angular/common';
>>>>>>> d8782df9

import { Config } from '../../config/config';

/**
 * @name Spinner
 * @description
 * The `ion-spinner` component provides a variety of animated SVG spinners.
 * Spinners enables you to give users feedback that the app is actively
 * processing/thinking/waiting/chillin’ out, or whatever you’d like it to indicate.
 * By default, the `ion-refresher` feature uses this spinner component while it's
 * the refresher is in the `refreshing` state.
 *
 * Ionic offers a handful of spinners out of the box, and by default, it will use
 * the appropriate spinner for the platform on which it’s running.
 *
 * <table class="table spinner-table">
 *  <tr>
 *    <th>
 *      <code>ios</code>
 *    </th>
 *    <td>
 *      <ion-spinner name="ios"></ion-spinner>
 *    </td>
 *  </tr>
 *  <tr>
 *    <th>
 *      <code>ios-small</code>
 *    </th>
 *    <td>
 *      <ion-spinner name="ios-small"></ion-spinner>
 *    </td>
 *  </tr>
 *  <tr>
 *    <th>
 *      <code>bubbles</code>
 *    </th>
 *    <td>
 *      <ion-spinner name="bubbles"></ion-spinner>
 *    </td>
 *  </tr>
 *  <tr>
 *    <th>
 *      <code>circles</code>
 *    </th>
 *    <td>
 *      <ion-spinner name="circles"></ion-spinner>
 *    </td>
 *  </tr>
 *  <tr>
 *    <th>
 *      <code>crescent</code>
 *    </th>
 *    <td>
 *      <ion-spinner name="crescent"></ion-spinner>
 *    </td>
 *  </tr>
 *  <tr>
 *    <th>
 *      <code>dots</code>
 *    </th>
 *    <td>
 *      <ion-spinner name="dots"></ion-spinner>
 *    </td>
 *  </tr>
 * </table>
 *
 * @usage
 * The following code would use the default spinner for the platform it's
 * running from. If it's neither iOS or Android, it'll default to use `ios`.
 *
 * ```html
 * <ion-spinner></ion-spinner>
 * ```
 *
 * By setting the `name` property, you can specify which predefined spinner to
 * use, no matter what the platform is.
 *
 * ```html
 * <ion-spinner name="bubbles"></ion-spinner>
 * ```
 *
 * ## Styling SVG with CSS
 * One cool thing about SVG is its ability to be styled with CSS! One thing to note
 * is that some of the CSS properties on an SVG element have different names. For
 * example, SVG uses the term `stroke` instead of `border`, and `fill` instead
 * of `background-color`.
 *
 * ```css
 * ion-spinner svg {
 *   width: 28px;
 *   height: 28px;
 *   stroke: #444;
 *   fill: #222;
 * }
 * ```
 */
@Component({
  selector: 'ion-spinner',
<<<<<<< HEAD
  template:
    '<svg viewBox="0 0 64 64" *ngFor="let i of _c" [ngStyle]="i.style">' +
     '<circle [attr.r]="i.r" transform="translate(32,32)"></circle>' +
    '</svg>' +
    '<svg viewBox="0 0 64 64" *ngFor="let i of _l" [ngStyle]="i.style">' +
     '<line [attr.y1]="i.y1" [attr.y2]="i.y2" transform="translate(32,32)"></line>' +
    '</svg>',
  directives: [
    NgStyle,
    NgFor
  ],
=======
  template: `
    <svg viewBox="0 0 64 64" *ngFor="let i of _c" [ngStyle]="i.style">
     <circle [attr.r]="i.r" transform="translate(32,32)"></circle>
    </svg>
    <svg viewBox="0 0 64 64" *ngFor="let i of _l" [ngStyle]="i.style">
     <line [attr.y1]="i.y1" [attr.y2]="i.y2" transform="translate(32,32)"></line>
    </svg>
  `,
  directives: [NgFor, NgStyle],
>>>>>>> d8782df9
  host: {
    '[class]': '_applied',
    '[class.spinner-paused]': 'paused'
  },
  changeDetection: ChangeDetectionStrategy.OnPush,
  encapsulation: ViewEncapsulation.None,
})
export class Spinner {
  private _c: any[];
  private _l: any[];
  private _name: string;
  private _dur: number = null;
  private _init: boolean;
  private _applied: string;

  /**
   * @input {string} SVG spinner name.
   */
  @Input()
  get name(): string {
    return this._name;
  }

  set name(val: string) {
    this._name = val;
    this.load();
  }

  /**
   * @input {string} How long it takes it to do one loop.
   */
  @Input()
  get duration(): number {
    return this._dur;
  }

  set duration(val: number) {
    this._dur = val;
    this.load();
  }

  /**
   * @input {string} If the animation is paused or not. Defaults to `false`.
   */
  @Input() paused: boolean = false;

  constructor(private _config: Config) {}

  /**
   * @private
   */
  ngOnInit() {
    this._init = true;
    this.load();
  }

  /**
   * @private
   */
  load() {
    if (this._init) {
      this._l = [];
      this._c = [];

      var name = this._name || this._config.get('spinner', 'ios');

      const spinner = SPINNERS[name];
      if (spinner) {
        this._applied = 'spinner-' + name;

        if (spinner.lines) {
          for (var i = 0, l = spinner.lines; i < l; i++) {
            this._l.push( this._loadEle(spinner, i, l) );
          }

        } else if (spinner.circles) {
          for (var i = 0, l = spinner.circles; i < l; i++) {
            this._c.push( this._loadEle(spinner, i, l) );
          }
        }

      }
    }
  }

  _loadEle(spinner: any, index: number, total: number) {
    let duration = this._dur || spinner.dur;
    let data = spinner.fn(duration, index, total);
    data.style.animationDuration = duration + 'ms';
    return data;
  }

}

const SPINNERS: any = {

  ios: {
    dur: 1000,
    lines: 12,
    fn: function(dur: number, index: number, total: number) {
      return {
        y1: 17,
        y2: 29,
        style: {
          transform: 'rotate(' + (30 * index + (index < 6 ? 180 : -180)) + 'deg)',
          animationDelay: -(dur - ((dur / total) * index)) + 'ms'
        }
      };
    }
  },

  'ios-small': {
    dur: 1000,
    lines: 12,
    fn: function(dur: number, index: number, total: number) {
      return {
        y1: 12,
        y2: 20,
        style: {
          transform: 'rotate(' + (30 * index + (index < 6 ? 180 : -180)) + 'deg)',
          animationDelay: -(dur - ((dur / total) * index)) + 'ms'
        }
      };
    }
  },

  bubbles: {
    dur: 1000,
    circles: 9,
    fn: function(dur: number, index: number, total: number) {
      return {
        r: 5,
        style: {
          top: 9 * Math.sin(2 * Math.PI * index / total),
          left: 9 * Math.cos(2 * Math.PI * index / total),
          animationDelay: -(dur - ((dur / total) * index)) + 'ms'
        }
      };
    }
  },

  circles: {
    dur: 1000,
    circles: 8,
    fn: function(dur: number, index: number, total: number) {
      return {
        r: 5,
        style: {
          top: 9 * Math.sin(2 * Math.PI * index / total),
          left: 9 * Math.cos(2 * Math.PI * index / total),
          animationDelay: -(dur - ((dur / total) * index)) + 'ms'
        }
      };
    }
  },

  crescent: {
    dur: 750,
    circles: 1,
    fn: function(dur: number) {
      return {
        r: 26,
        style: {}
      };
    }
  },

  dots: {
    dur: 750,
    circles: 3,
    fn: function(dur: number, index: number, total: number) {
      return {
        r: 6,
        style: {
          left: (9 - (9 * index)),
          animationDelay: -(110 * index) + 'ms'
        }
      };
    }
  }

};<|MERGE_RESOLUTION|>--- conflicted
+++ resolved
@@ -1,9 +1,5 @@
 import { ChangeDetectionStrategy, Component, Input, ViewEncapsulation } from '@angular/core';
-<<<<<<< HEAD
-import { NgStyle, NgFor } from '@angular/common';
-=======
 import { NgFor, NgStyle } from '@angular/common';
->>>>>>> d8782df9
 
 import { Config } from '../../config/config';
 
@@ -102,19 +98,6 @@
  */
 @Component({
   selector: 'ion-spinner',
-<<<<<<< HEAD
-  template:
-    '<svg viewBox="0 0 64 64" *ngFor="let i of _c" [ngStyle]="i.style">' +
-     '<circle [attr.r]="i.r" transform="translate(32,32)"></circle>' +
-    '</svg>' +
-    '<svg viewBox="0 0 64 64" *ngFor="let i of _l" [ngStyle]="i.style">' +
-     '<line [attr.y1]="i.y1" [attr.y2]="i.y2" transform="translate(32,32)"></line>' +
-    '</svg>',
-  directives: [
-    NgStyle,
-    NgFor
-  ],
-=======
   template: `
     <svg viewBox="0 0 64 64" *ngFor="let i of _c" [ngStyle]="i.style">
      <circle [attr.r]="i.r" transform="translate(32,32)"></circle>
@@ -124,7 +107,6 @@
     </svg>
   `,
   directives: [NgFor, NgStyle],
->>>>>>> d8782df9
   host: {
     '[class]': '_applied',
     '[class.spinner-paused]': 'paused'
