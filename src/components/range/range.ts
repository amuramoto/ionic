--- conflicted
+++ resolved
@@ -1,10 +1,6 @@
-<<<<<<< HEAD
-import {Component, Optional, Input, Output, EventEmitter, ViewChild, ViewChildren, QueryList, Renderer, ElementRef, Provider, Inject, forwardRef, ViewEncapsulation} from '@angular/core';
-import {NgIf, NgFor, NG_VALUE_ACCESSOR} from '@angular/common';
-=======
 import { Component, ElementRef, EventEmitter, forwardRef, Input, Inject, Optional, Output, Provider, QueryList, Renderer, ViewChild, ViewChildren, ViewEncapsulation } from '@angular/core';
 import { NG_VALUE_ACCESSOR } from '@angular/common';
->>>>>>> 721b2bc4
+import { NgIf, NgFor, NG_VALUE_ACCESSOR } from '@angular/common';
 
 import { clamp, isNumber, isPresent, isString, isTrueProperty } from '../../util/util';
 import { Coordinates, pointerCoord, raf } from '../../util/dom';
