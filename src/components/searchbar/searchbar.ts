--- conflicted
+++ resolved
@@ -1,10 +1,5 @@
-<<<<<<< HEAD
-import {Component, Directive, ElementRef, EventEmitter, HostBinding, Input, Optional, Output, ViewChild, ViewEncapsulation} from '@angular/core';
-import {NgModel, NgControl} from '@angular/common';
-=======
 import { Component, Directive, ElementRef, EventEmitter, HostBinding, Input, Optional, Output, ViewChild, ViewEncapsulation } from '@angular/core';
-import { NgControl, NgModel }  from '@angular/forms';
->>>>>>> d8782df9
+import { NgControl, NgModel } from '@angular/forms';
 
 import { Config } from '../../config/config';
 import { Icon } from '../icon/icon';
@@ -43,12 +38,6 @@
       '<button clear class="searchbar-clear-icon" (click)="clearInput($event)" (mousedown)="clearInput($event)"></button>' +
     '</div>' +
     '<button #cancelButton [tabindex]="_isActive ? 1 : -1" clear (click)="cancelSearchbar($event)" (mousedown)="cancelSearchbar($event)" class="searchbar-ios-cancel">{{cancelButtonText}}</button>',
-<<<<<<< HEAD
-  encapsulation: ViewEncapsulation.None,
-  directives: [
-    NgModel
-  ],
-=======
   directives: [Icon, NgModel],
   host: {
     '[class.searchbar-has-value]': '_value',
@@ -57,7 +46,6 @@
     '[class.searchbar-left-aligned]': 'shouldAlignLeft()'
   },
   encapsulation: ViewEncapsulation.None
->>>>>>> d8782df9
 })
 export class Searchbar {
   private _value: string|number = '';
