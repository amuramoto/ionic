--- conflicted
+++ resolved
@@ -1,19 +1,5 @@
-<<<<<<< HEAD
-import {Component, Directive, ElementRef, Optional, Host, forwardRef, ViewContainerRef, ViewChild, ViewChildren, EventEmitter, Output, Input, Renderer, ViewEncapsulation} from '@angular/core';
-import {NgIf, NgFor} from '@angular/common';
-
-import {App} from '../app/app';
-import {Config} from '../../config/config';
-import {Ion} from '../ion';
-import {isBlank, isTrueProperty} from '../../util/util';
-import {NavController} from '../nav/nav-controller';
-import {Platform} from '../../platform/platform';
-import {Tab} from './tab';
-import {TabButton} from './tab-button';
-import {TabHighlight} from './tab-highlight';
-import {ViewController} from '../nav/view-controller';
-=======
 import { Component, ElementRef, EventEmitter, Input, Output, Optional, Renderer, ViewChild, ViewContainerRef, ViewEncapsulation } from '@angular/core';
+import { NgIf, NgFor } from '@angular/common';
 
 import { App } from '../app/app';
 import { Config } from '../../config/config';
@@ -27,7 +13,6 @@
 import { TabButton } from './tab-button';
 import { TabHighlight } from './tab-highlight';
 import { ViewController } from '../nav/view-controller';
->>>>>>> 721b2bc4
 
 
 /**
@@ -164,14 +149,9 @@
     '<div #portal tab-portal></div>',
   directives: [
     TabButton,
-<<<<<<< HEAD
     TabHighlight,
-    forwardRef(() => TabNavBarAnchor),
     NgIf,
     NgFor
-=======
-    TabHighlight
->>>>>>> 721b2bc4
   ],
   encapsulation: ViewEncapsulation.None,
 })
@@ -556,7 +536,9 @@
 
 }
 
-<<<<<<< HEAD
+let tabIds = -1;
+
+
 /**
  * @private
  */
@@ -565,7 +547,4 @@
   constructor(@Host() tabs: Tabs, viewContainerRef: ViewContainerRef) {
     tabs.navbarContainerRef = viewContainerRef;
   }
-}
-=======
-let tabIds = -1;
->>>>>>> 721b2bc4
+}