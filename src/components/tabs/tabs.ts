import { Component, ElementRef, EventEmitter, Input, Output, Optional, Renderer, ViewChild, ViewContainerRef, ViewEncapsulation } from '@angular/core';
import { NgClass, NgFor, NgIf } from '@angular/common';

import { App } from '../app/app';
import { Badge } from '../badge/badge';
import { Config } from '../../config/config';
import { Content } from '../content/content';
import { Icon } from '../icon/icon';
import { Ion } from '../ion';
import { isBlank, isPresent, isTrueProperty } from '../../util/util';
import { nativeRaf } from '../../util/dom';
import { NavController } from '../nav/nav-controller';
import { NavControllerBase } from '../nav/nav-controller-base';
import { NavOptions, DIRECTION_FORWARD } from '../nav/nav-interfaces';
import { Platform } from '../../platform/platform';
import { Tab } from './tab';
import { TabButton } from './tab-button';
import { TabHighlight } from './tab-highlight';
import { ViewController } from '../nav/view-controller';


/**
 * @name Tabs
 * @description
 * Tabs make it easy to navigate between different pages or functional
 * aspects of an app. The Tabs component, written as `<ion-tabs>`, is
 * a container of individual [Tab](../Tab/) components. Each individual `ion-tab`
 * is a declarative component for a [NavController](../NavController/)

 * For more information on using nav controllers like Tab or [Nav](../../nav/Nav/),
 * take a look at the [NavController API Docs](../NavController/).
 *
 * ### Placement
 *
 * The position of the tabs relative to the content varies based on
 * the mode. The tabs are placed at the bottom of the screen
 * for iOS and Android, and at the top for Windows by default. The position can be configured using the `tabsPlacement` attribute
 * on the `<ion-tabs>` component, or in an app's [config](../../config/Config/).
 * See the [Input Properties](#input-properties) below for the available
 * values of `tabsPlacement`.

 * ### Layout
 *
 * The layout for all of the tabs can be defined using the `tabsLayout`
 * property. If the individual tab has a title and icon, the icons will
 * show on top of the title by default. All tabs can be changed by setting
 * the value of `tabsLayout` on the `<ion-tabs>` element, or in your
 * app's [config](../../config/Config/). For example, this is useful if
 * you want to show tabs with a title only on Android, but show icons
 * and a title for iOS. See the [Input Properties](#input-properties)
 * below for the available values of `tabsLayout`.
 *
 * ### Selecting a Tab
 *
 * There are different ways you can select a specific tab from the tabs
 * component. You can use the `selectedIndex` property to set the index
 * on the `<ion-tabs>` element, or you can call `select()` from the `Tabs`
 * instance after creation. See [usage](#usage) below for more information.
 *
 * @usage
 *
 * You can add a basic tabs template to a `@Component` using the following
 * template:
 *
 * ```html
 * <ion-tabs>
 *   <ion-tab [root]="tab1Root"></ion-tab>
 *   <ion-tab [root]="tab2Root"></ion-tab>
 *   <ion-tab [root]="tab3Root"></ion-tab>
 * </ion-tabs>
 * ```
 *
 * Where `tab1Root`, `tab2Root`, and `tab3Root` are each a page:
 *
 *```ts
 * @Component({
 *   templateUrl: 'build/pages/tabs/tabs.html'
 * })
 * export class TabsPage {
 *   // this tells the tabs component which Pages
 *   // should be each tab's root Page
 *   tab1Root = Page1;
 *   tab2Root = Page2;
 *   tab3Root = Page3;
 *
 *   constructor() {
 *
 *   }
 * }
 *```
 *
 * By default, the first tab will be selected upon navigation to the
 * Tabs page. We can change the selected tab by using `selectedIndex`
 * on the `<ion-tabs>` element:
 *
 * ```html
 * <ion-tabs selectedIndex="2">
 *   <ion-tab [root]="tab1Root"></ion-tab>
 *   <ion-tab [root]="tab2Root"></ion-tab>
 *   <ion-tab [root]="tab3Root"></ion-tab>
 * </ion-tabs>
 * ```
 *
 * Since the index starts at `0`, this will select the 3rd tab which has
 * root set to `tab3Root`. If you wanted to change it dynamically from
 * your class, you could use [property binding](https://angular.io/docs/ts/latest/guide/template-syntax.html#!#property-binding).
 *
 * Alternatively, you can grab the `Tabs` instance and call the `select()`
 * method. This requires the `<ion-tabs>` element to have an `id`. For
 * example, set the value of `id` to `myTabs`:
 *
 * ```html
 * <ion-tabs #myTabs>
 *   <ion-tab [root]="tab1Root"></ion-tab>
 *   <ion-tab [root]="tab2Root"></ion-tab>
 *   <ion-tab [root]="tab3Root"></ion-tab>
 * </ion-tabs>
 * ```
 *
 * Then in your class you can grab the `Tabs` instance and call `select()`,
 * passing the index of the tab as the argument. Here we're grabbing the tabs
 * by using ViewChild.
 *
 *```ts
 * export class TabsPage {
 *
 * @ViewChild('myTabs') tabRef: Tabs;
 *
 * ionViewDidEnter() {
 *   this.tabRef.select(2);
 *  }
 *
 * }
 *```
 *
 * @demo /docs/v2/demos/tabs/
 *
 * @see {@link /docs/v2/components#tabs Tabs Component Docs}
 * @see {@link ../Tab Tab API Docs}
 * @see {@link ../../config/Config Config API Docs}
 *
 */
@Component({
  selector: 'ion-tabs',
  template: `
    <ion-tabbar role="tablist" #tabbar>
      <a *ngFor="let t of _tabs" [tab]="t" class="tab-button" [class.tab-disabled]="!t.enabled" [class.tab-hidden]="!t.show" role="tab" href="#" (ionSelect)="select($event)">
        <ion-icon *ngIf="t.tabIcon" [name]="t.tabIcon" [isActive]="t.isSelected" class="tab-button-icon"></ion-icon>
        <span *ngIf="t.tabTitle" class="tab-button-text">{{t.tabTitle}}</span>
        <ion-badge *ngIf="t.tabBadge" class="tab-badge" [ngClass]="\'badge-\' + t.tabBadgeStyle">{{t.tabBadge}}</ion-badge>
        <ion-button-effect></ion-button-effect>
      </a>
      <tab-highlight></tab-highlight>
    </ion-tabbar>
    <ng-content></ng-content>
    <div #portal tab-portal></div>
  `,
  directives: [Badge, Icon, NgClass, NgFor, NgIf, TabButton, TabHighlight],
  encapsulation: ViewEncapsulation.None,
})
export class Tabs extends Ion {
  _ids: number = -1;
  _tabs: Tab[] = [];
  _sbPadding: boolean;
  _top: number;
  _bottom: number;

  /**
   * @private
   */
  id: string;

  /**
   * @private
   */
  selectHistory: string[] = [];

  /**
   * @private
   */
  subPages: boolean;

  /**
   * @input {number} The default selected tab index when first loaded. If a selected index isn't provided then it will use `0`, the first tab.
   */
  @Input() selectedIndex: any;

  /**
   * @input {boolean} Set whether to preload all the tabs: `true`, `false`.
   */
  @Input() preloadTabs: any;

  /**
   * @private DEPRECATED. Please use `tabsLayout` instead.
   */
  @Input() private tabbarLayout: string;

  /**
   * @input {string} Set the tabbar layout: `icon-top`, `icon-left`, `icon-right`, `icon-bottom`, `icon-hide`, `title-hide`.
   */
  @Input() tabsLayout: string;

  /**
   * @private DEPRECATED. Please use `tabsPlacement` instead.
   */
  @Input() private tabbarPlacement: string;

  /**
   * @input {string} Set position of the tabbar: `top`, `bottom`.
   */
  @Input() tabsPlacement: string;

  /**
   * @input {boolean} Whether to show the tab highlight bar under the selected tab. Default: `false`.
   */
  @Input() tabsHighlight: boolean;

  /**
   * @input {any} Expression to evaluate when the tab changes.
   */
  @Output() ionChange: EventEmitter<Tab> = new EventEmitter<Tab>();

  /**
   * @private
   */
  @ViewChild(TabHighlight) _highlight: TabHighlight;

  /**
   * @private
   */
  @ViewChild('tabbar') _tabbar: ElementRef;

  /**
   * @private
   */
  @ViewChild('portal', {read: ViewContainerRef}) portal: ViewContainerRef;

  /**
   * @private
   */
  parent: NavControllerBase;

  constructor(
    @Optional() parent: NavController,
    @Optional() public viewCtrl: ViewController,
    public _app: App,
    public _config: Config,
    public _elementRef: ElementRef,
    public _platform: Platform,
    public _renderer: Renderer
  ) {
    super(_elementRef);

    this.parent = <NavControllerBase>parent;
    this.id = 't' + (++tabIds);
    this._sbPadding = _config.getBoolean('statusbarPadding');
    this.subPages = _config.getBoolean('tabsHideOnSubPages');
    this.tabsHighlight = _config.getBoolean('tabsHighlight');

    // TODO deprecated 07-07-2016 beta.11
    if (_config.get('tabSubPages') !== null) {
      console.warn('Config option "tabSubPages" has been deprecated. Please use "tabsHideOnSubPages" instead.');
      this.subPages = _config.getBoolean('tabSubPages');
    }

    // TODO deprecated 07-07-2016 beta.11
    if (_config.get('tabbarHighlight') !== null) {
      console.warn('Config option "tabbarHighlight" has been deprecated. Please use "tabsHighlight" instead.');
      this.tabsHighlight = _config.getBoolean('tabbarHighlight');
    }

    if (this.parent) {
      // this Tabs has a parent Nav
      this.parent.registerChildNav(this);

    } else if (viewCtrl && viewCtrl.getNav()) {
      // this Nav was opened from a modal
      this.parent = <any>viewCtrl.getNav();
      this.parent.registerChildNav(this);

    } else if (this._app) {
      // this is the root navcontroller for the entire app
      this._app.setRootNav(this);
    }

    // Tabs may also be an actual ViewController which was navigated to
    // if Tabs is static and not navigated to within a NavController
    // then skip this and don't treat it as it's own ViewController
    if (viewCtrl) {
      viewCtrl.setContent(this);
    }
  }

  /**
   * @private
   */
  ngAfterViewInit() {
    this._setConfig('tabsPlacement', 'bottom');
    this._setConfig('tabsLayout', 'icon-top');
    this._setConfig('tabsHighlight', this.tabsHighlight);

    // TODO deprecated 07-07-2016 beta.11
    this._setConfig('tabbarPlacement', 'bottom');
    this._setConfig('tabbarLayout', 'icon-top');

    // TODO deprecated 07-07-2016 beta.11
    if (this.tabbarPlacement !== undefined) {
      console.warn('Input "tabbarPlacement" has been deprecated. Please use "tabsPlacement" instead.');
      this._renderer.setElementAttribute(this._elementRef.nativeElement, 'tabsPlacement', this.tabbarPlacement);
      this.tabsPlacement = this.tabbarPlacement;
    }

    // TODO deprecated 07-07-2016 beta.11
    if (this._config.get('tabbarPlacement') !== null) {
      console.warn('Config option "tabbarPlacement" has been deprecated. Please use "tabsPlacement" instead.');
      this._renderer.setElementAttribute(this._elementRef.nativeElement, 'tabsPlacement', this._config.get('tabbarPlacement'));
    }

    // TODO deprecated 07-07-2016 beta.11
    if (this.tabbarLayout !== undefined) {
      console.warn('Input "tabbarLayout" has been deprecated. Please use "tabsLayout" instead.');
      this._renderer.setElementAttribute(this._elementRef.nativeElement, 'tabsLayout', this.tabbarLayout);
      this.tabsLayout = this.tabbarLayout;
    }

    // TODO deprecated 07-07-2016 beta.11
    if (this._config.get('tabbarLayout') !== null) {
      console.warn('Config option "tabbarLayout" has been deprecated. Please use "tabsLayout" instead.');
      this._renderer.setElementAttribute(this._elementRef.nativeElement, 'tabsLayout', this._config.get('tabsLayout'));
    }

    if (this.tabsHighlight) {
      this._platform.onResize(() => {
        this._highlight.select(this.getSelected());
      });
    }

    this.initTabs();
  }

  /**
   * @private
   */
  initTabs() {
    // get the selected index from the input
    // otherwise default it to use the first index
    let selectedIndex = (isBlank(this.selectedIndex) ? 0 : parseInt(this.selectedIndex, 10));

    // get the selectedIndex and ensure it isn't hidden or disabled
    let selectedTab = this._tabs.find((t, i) => i === selectedIndex && t.enabled && t.show);
    if (!selectedTab) {
      // wasn't able to select the tab they wanted
      // try to find the first tab that's available
      selectedTab = this._tabs.find(t => t.enabled && t.show);
    }

    if (selectedTab) {
      // we found a tab to select
      this.select(selectedTab);
    }

    // check if preloadTab is set as an input @Input
    // otherwise check the preloadTabs config
    let shouldPreloadTabs = (isBlank(this.preloadTabs) ? this._config.getBoolean('preloadTabs') : isTrueProperty(this.preloadTabs));
    if (shouldPreloadTabs) {
      // preload all the tabs which isn't the selected tab
      this._tabs.filter((t) => t !== selectedTab).forEach((tab, index) => {
        tab.preload(this._config.getNumber('tabsPreloadDelay', 1000) * index);
      });
    }
  }

  /**
   * @private
   */
<<<<<<< HEAD
  _setConfig(attrKey: string, fallback: any) {
=======
  private _setConfig(attrKey: string, fallback: any) {
>>>>>>> 63bc41d6
    var val = (<any>this)[attrKey];
    if (isBlank(val)) {
      val = this._config.get(attrKey, fallback);
    }
    this._renderer.setElementAttribute(this._elementRef.nativeElement, attrKey, val);
  }

  /**
   * @private
   */
  add(tab: Tab) {
    tab.id = this.id + '-' + (++this._ids);
    this._tabs.push(tab);
  }

  /**
   * @param {number|Tab} tabOrIndex Index, or the Tab instance, of the tab to select.
   */
  select(tabOrIndex: number | Tab, opts: NavOptions = {}, done?: Function): Promise<any> {
    let promise: Promise<any>;
    if (!done) {
      promise = new Promise(res => { done = res; });
    }

    let selectedTab: Tab = (typeof tabOrIndex === 'number' ? this.getByIndex(tabOrIndex) : tabOrIndex);
    if (isBlank(selectedTab)) {
      done();
      return promise;
    }

    let deselectedTab = this.getSelected();
    if (selectedTab === deselectedTab) {
      // no change
      return this._touchActive(selectedTab);
    }
    console.debug(`Tabs, select: ${selectedTab.id}`);

    let deselectedPage: ViewController;
    if (deselectedTab) {
      deselectedPage = deselectedTab.getActive();
      deselectedPage && deselectedPage.fireWillLeave();
    }

    opts.animate = false;

    let selectedPage = selectedTab.getActive();
    selectedPage && selectedPage.fireWillEnter();

    selectedTab.load(opts, (alreadyLoaded: boolean) => {
      selectedTab.ionSelect.emit(selectedTab);
      this.ionChange.emit(selectedTab);

      if (selectedTab.root) {
        // only show the selectedTab if it has a root
        // it's possible the tab is only for opening modal's or signing out
        // and doesn't actually have content. In the case there's no content
        // for a tab then do nothing and leave the current view as is
        this._tabs.forEach(tab => {
          tab.setSelected(tab === selectedTab);
        });

        if (this.tabsHighlight) {
          this._highlight.select(selectedTab);
        }
      }

      selectedPage && selectedPage.fireDidEnter();
      deselectedPage && deselectedPage.fireDidLeave();

      // track the order of which tabs have been selected, by their index
      // do not track if the tab index is the same as the previous
      if (this.selectHistory[this.selectHistory.length - 1] !== selectedTab.id) {
        this.selectHistory.push(selectedTab.id);
      }

      // if this is not the Tab's initial load then we need
      // to refresh the tabbar and content dimensions to be sure
      // they're lined up correctly
      if (alreadyLoaded && selectedPage) {
        var content = <Content>selectedPage.getContent();
        if (content && content instanceof Content) {
          nativeRaf(() => {
            content.readDimensions();
            content.writeDimensions();
          });
        }
      }

      done();
    });

    return promise;
  }

  /**
   * Get the previously selected Tab which is currently not disabled or hidden.
   * @param {boolean} trimHistory If the selection history should be trimmed up to the previous tab selection or not.
   * @returns {Tab}
   */
  previousTab(trimHistory: boolean = true): Tab {
    // walk backwards through the tab selection history
    // and find the first previous tab that is enabled and shown
    console.debug('run previousTab', this.selectHistory);
    for (var i = this.selectHistory.length - 2; i >= 0; i--) {
      var tab = this._tabs.find(t => t.id === this.selectHistory[i]);
      if (tab && tab.enabled && tab.show) {
        if (trimHistory) {
          this.selectHistory.splice(i + 1);
        }
        return tab;
      }
    }

    return null;
  }

  /**
   * @param {number} index Index of the tab you want to get
   * @returns {Tab} Returns the tab who's index matches the one passed
   */
  getByIndex(index: number): Tab {
    if (index < this._tabs.length && index > -1) {
      return this._tabs[index];
    }
    return null;
  }

  /**
   * @return {Tab} Returns the currently selected tab
   */
  getSelected(): Tab {
    for (let i = 0; i < this._tabs.length; i++) {
      if (this._tabs[i].isSelected) {
        return this._tabs[i];
      }
    }
    return null;
  }

  /**
   * @private
   */
  getActiveChildNav() {
    return this.getSelected();
  }

  /**
   * @private
   */
  getIndex(tab: Tab): number {
    return this._tabs.indexOf(tab);
  }

  /**
   * @private
   */
  length(): number {
    return this._tabs.length;
  }

  /**
   * @private
   * "Touch" the active tab, going back to the root view of the tab
   * or optionally letting the tab handle the event
   */
  _touchActive(tab: Tab) {
    const active = tab.getActive();

    if (active) {
      const instance = active.instance;

      // If they have a custom tab selected handler, call it
      if (instance.ionSelected) {
        return instance.ionSelected();
      }

      // If we're a few pages deep, pop to root
      if (tab.length() > 1) {
        // Pop to the root view
        return tab.popToRoot();
      }

      // Otherwise, if the page we're on is not our real root, reset it to our
      // default root type
      if (tab.root !== active.componentType) {
        return tab.setRoot(tab.root);
      }
    }

    // And failing all of that, we do something safe and secure
    return Promise.resolve();
  }

  /**
   * @private
   * DOM WRITE
   */
  setTabbarPosition(top: number, bottom: number) {
    if (this._top !== top || this._bottom !== bottom) {
      let tabbarEle = <HTMLElement>this._tabbar.nativeElement;
      tabbarEle.style.top = (top > -1 ? top + 'px' : '');
      tabbarEle.style.bottom = (bottom > -1 ? bottom + 'px' : '');
      tabbarEle.classList.add('show-tabbar');

      this._top = top;
      this._bottom = bottom;
    }
  }

}

let tabIds = -1;<|MERGE_RESOLUTION|>--- conflicted
+++ resolved
@@ -166,17 +166,17 @@
   _bottom: number;
 
   /**
-   * @private
+   * @internal
    */
   id: string;
 
   /**
-   * @private
+   * @internal
    */
   selectHistory: string[] = [];
 
   /**
-   * @private
+   * @internal
    */
   subPages: boolean;
 
@@ -191,7 +191,7 @@
   @Input() preloadTabs: any;
 
   /**
-   * @private DEPRECATED. Please use `tabsLayout` instead.
+   * @internal DEPRECATED. Please use `tabsLayout` instead.
    */
   @Input() private tabbarLayout: string;
 
@@ -201,7 +201,7 @@
   @Input() tabsLayout: string;
 
   /**
-   * @private DEPRECATED. Please use `tabsPlacement` instead.
+   * @internal DEPRECATED. Please use `tabsPlacement` instead.
    */
   @Input() private tabbarPlacement: string;
 
@@ -221,22 +221,22 @@
   @Output() ionChange: EventEmitter<Tab> = new EventEmitter<Tab>();
 
   /**
-   * @private
+   * @internal
    */
   @ViewChild(TabHighlight) _highlight: TabHighlight;
 
   /**
-   * @private
+   * @internal
    */
   @ViewChild('tabbar') _tabbar: ElementRef;
 
   /**
-   * @private
+   * @internal
    */
   @ViewChild('portal', {read: ViewContainerRef}) portal: ViewContainerRef;
 
   /**
-   * @private
+   * @internal
    */
   parent: NavControllerBase;
 
@@ -292,7 +292,7 @@
   }
 
   /**
-   * @private
+   * @internal
    */
   ngAfterViewInit() {
     this._setConfig('tabsPlacement', 'bottom');
@@ -339,7 +339,7 @@
   }
 
   /**
-   * @private
+   * @internal
    */
   initTabs() {
     // get the selected index from the input
@@ -371,13 +371,9 @@
   }
 
   /**
-   * @private
-   */
-<<<<<<< HEAD
+   * @internal
+   */
   _setConfig(attrKey: string, fallback: any) {
-=======
-  private _setConfig(attrKey: string, fallback: any) {
->>>>>>> 63bc41d6
     var val = (<any>this)[attrKey];
     if (isBlank(val)) {
       val = this._config.get(attrKey, fallback);
@@ -386,7 +382,7 @@
   }
 
   /**
-   * @private
+   * @internal
    */
   add(tab: Tab) {
     tab.id = this.id + '-' + (++this._ids);
@@ -518,28 +514,28 @@
   }
 
   /**
-   * @private
+   * @internal
    */
   getActiveChildNav() {
     return this.getSelected();
   }
 
   /**
-   * @private
+   * @internal
    */
   getIndex(tab: Tab): number {
     return this._tabs.indexOf(tab);
   }
 
   /**
-   * @private
+   * @internal
    */
   length(): number {
     return this._tabs.length;
   }
 
   /**
-   * @private
+   * @internal
    * "Touch" the active tab, going back to the root view of the tab
    * or optionally letting the tab handle the event
    */
@@ -572,7 +568,7 @@
   }
 
   /**
-   * @private
+   * @internal
    * DOM WRITE
    */
   setTabbarPosition(top: number, bottom: number) {
