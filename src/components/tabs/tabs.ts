import { Component, ElementRef, EventEmitter, Input, Output, Optional, Renderer, ViewChild, ViewContainerRef, ViewEncapsulation } from '@angular/core';
<<<<<<< HEAD
import { NgIf, NgFor } from '@angular/common';
=======
import { NgClass, NgFor, NgIf } from '@angular/common';
>>>>>>> d8782df9

import { App } from '../app/app';
import { Badge } from '../badge/badge';
import { Config } from '../../config/config';
import { Content } from '../content/content';
import { Icon } from '../icon/icon';
import { Ion } from '../ion';
import { isBlank, isTrueProperty } from '../../util/util';
import { nativeRaf } from '../../util/dom';
import { NavController } from '../nav/nav-controller';
import { Platform } from '../../platform/platform';
import { Tab } from './tab';
import { TabButton } from './tab-button';
import { TabHighlight } from './tab-highlight';
import { ViewController } from '../nav/view-controller';


/**
 * @name Tabs
 * @description
 * Tabs make it easy to navigate between different pages or functional
 * aspects of an app. The Tabs component, written as `<ion-tabs>`, is
 * a container of individual [Tab](../Tab/) components.
 *
 * ### Placement
 *
 * The position of the tabs relative to the content varies based on
 * the mode. By default, the tabs are placed at the bottom of the screen
 * for `ios` mode, and at the top for the `md` and `wp` modes. You can
 * configure the position using the `tabbarPlacement` property on the
 * `<ion-tabs>` element, or in your app's [config](../../config/Config/).
 * See the [Input Properties](#input-properties) below for the available
 * values of `tabbarPlacement`.
 *
 * ### Layout
 *
 * The layout for all of the tabs can be defined using the `tabbarLayout`
 * property. If the individual tab has a title and icon, the icons will
 * show on top of the title by default. All tabs can be changed by setting
 * the value of `tabbarLayout` on the `<ion-tabs>` element, or in your
 * app's [config](../../config/Config/). For example, this is useful if
 * you want to show tabs with a title only on Android, but show icons
 * and a title for iOS. See the [Input Properties](#input-properties)
 * below for the available values of `tabbarLayout`.
 *
 * ### Selecting a Tab
 *
 * There are different ways you can select a specific tab from the tabs
 * component. You can use the `selectedIndex` property to set the index
 * on the `<ion-tabs>` element, or you can call `select()` from the `Tabs`
 * instance after creation. See [usage](#usage) below for more information.
 *
 * @usage
 *
 * You can add a basic tabs template to a `@Component` using the following
 * template:
 *
 * ```html
 * <ion-tabs>
 *   <ion-tab [root]="tab1Root"></ion-tab>
 *   <ion-tab [root]="tab2Root"></ion-tab>
 *   <ion-tab [root]="tab3Root"></ion-tab>
 * </ion-tabs>
 * ```
 *
 * Where `tab1Root`, `tab2Root`, and `tab3Root` are each a page:
 *
 *```ts
 * @Component({
 *   templateUrl: 'build/pages/tabs/tabs.html'
 * })
 * export class TabsPage {
 *   // this tells the tabs component which Pages
 *   // should be each tab's root Page
 *   tab1Root = Page1;
 *   tab2Root = Page2;
 *   tab3Root = Page3;
 *
 *   constructor() {
 *
 *   }
 * }
 *```
 *
 * By default, the first tab will be selected upon navigation to the
 * Tabs page. We can change the selected tab by using `selectedIndex`
 * on the `<ion-tabs>` element:
 *
 * ```html
 * <ion-tabs selectedIndex="2">
 *   <ion-tab [root]="tab1Root"></ion-tab>
 *   <ion-tab [root]="tab2Root"></ion-tab>
 *   <ion-tab [root]="tab3Root"></ion-tab>
 * </ion-tabs>
 * ```
 *
 * Since the index starts at `0`, this will select the 3rd tab which has
 * root set to `tab3Root`. If you wanted to change it dynamically from
 * your class, you could use [property binding](https://angular.io/docs/ts/latest/guide/template-syntax.html#!#property-binding).
 *
 * Alternatively, you can grab the `Tabs` instance and call the `select()`
 * method. This requires the `<ion-tabs>` element to have an `id`. For
 * example, set the value of `id` to `myTabs`:
 *
 * ```html
 * <ion-tabs #myTabs>
 *   <ion-tab [root]="tab1Root"></ion-tab>
 *   <ion-tab [root]="tab2Root"></ion-tab>
 *   <ion-tab [root]="tab3Root"></ion-tab>
 * </ion-tabs>
 * ```
 *
 * Then in your class you can grab the `Tabs` instance and call `select()`,
 * passing the index of the tab as the argument. Here we're grabbing the tabs
 * by using ViewChild.
 *
 *```ts
 * export class TabsPage {
 *
 * @ViewChild('myTabs') tabRef: Tabs;
 *
 * ionViewDidEnter() {
 *   this.tabRef.select(2);
 *  }
 *
 * }
 *```
 *
 * @demo /docs/v2/demos/tabs/
 *
 * @see {@link /docs/v2/components#tabs Tabs Component Docs}
 * @see {@link ../Tab Tab API Docs}
 * @see {@link ../../config/Config Config API Docs}
 *
 */
@Component({
  selector: 'ion-tabs',
<<<<<<< HEAD
  template:
    '<ion-tabbar role="tablist" #tabbar>' +
      '<a *ngFor="let t of _tabs" [tab]="t" class="tab-button" [class.tab-disabled]="!t.enabled" [class.tab-hidden]="!t.show" role="tab" href="#" (ionSelect)="select($event)">' +
        '<ion-icon *ngIf="t.tabIcon" [name]="t.tabIcon" [isActive]="t.isSelected" class="tab-button-icon"></ion-icon>' +
        '<span *ngIf="t.tabTitle" class="tab-button-text">{{t.tabTitle}}</span>' +
        '<ion-badge *ngIf="t.tabBadge" class="tab-badge" [ngClass]="\'badge-\' + t.tabBadgeStyle">{{t.tabBadge}}</ion-badge>' +
        '<ion-button-effect></ion-button-effect>' +
      '</a>' +
      '<tab-highlight></tab-highlight>' +
    '</ion-tabbar>' +
    '<ng-content></ng-content>' +
    '<div #portal tab-portal></div>',
  directives: [
    TabButton,
    TabHighlight,
    NgIf,
    NgFor
  ],
=======
  template: `
    <ion-tabbar role="tablist" #tabbar>
      <a *ngFor="let t of _tabs" [tab]="t" class="tab-button" [class.tab-disabled]="!t.enabled" [class.tab-hidden]="!t.show" role="tab" href="#" (ionSelect)="select($event)">
        <ion-icon *ngIf="t.tabIcon" [name]="t.tabIcon" [isActive]="t.isSelected" class="tab-button-icon"></ion-icon>
        <span *ngIf="t.tabTitle" class="tab-button-text">{{t.tabTitle}}</span>
        <ion-badge *ngIf="t.tabBadge" class="tab-badge" [ngClass]="\'badge-\' + t.tabBadgeStyle">{{t.tabBadge}}</ion-badge>
        <ion-button-effect></ion-button-effect>
      </a>
      <tab-highlight></tab-highlight>
    </ion-tabbar>
    <ng-content></ng-content>
    <div #portal tab-portal></div>
  `,
  directives: [Badge, Icon, NgClass, NgFor, NgIf, TabButton, TabHighlight],
>>>>>>> d8782df9
  encapsulation: ViewEncapsulation.None,
})
export class Tabs extends Ion {
  private _ids: number = -1;
  private _tabs: Tab[] = [];
  private _onReady: any = null;
  private _sbPadding: boolean;
  private _useHighlight: boolean;
  private _top: number;
  private _bottom: number;

  /**
   * @private
   */
  id: number;

  /**
   * @private
   */
  selectHistory: string[] = [];

  /**
   * @private
   */
  subPages: boolean;

  /**
   * @input {number} The default selected tab index when first loaded. If a selected index isn't provided then it will use `0`, the first tab.
   */
  @Input() selectedIndex: any;

  /**
   * @input {boolean} Set whether to preload all the tabs: `true`, `false`.
   */
  @Input() preloadTabs: any;

  /**
   * @input {string} Set the tabbar layout: `icon-top`, `icon-left`, `icon-right`, `icon-bottom`, `icon-hide`, `title-hide`.
   */
  @Input() tabbarLayout: string;

  /**
   * @input {string} Set position of the tabbar: `top`, `bottom`.
   */
  @Input() tabbarPlacement: string;

  /**
   * @input {any} Expression to evaluate when the tab changes.
   */
  @Output() ionChange: EventEmitter<Tab> = new EventEmitter<Tab>();

  /**
   * @private
   */
  @ViewChild(TabHighlight) private _highlight: TabHighlight;

  /**
   * @private
   */
  @ViewChild('tabbar') private _tabbar: ElementRef;

  /**
   * @private
   */
  @ViewChild('portal', {read: ViewContainerRef}) portal: ViewContainerRef;

  /**
   * @private
   */
  parent: NavController;

  constructor(
    @Optional() parent: NavController,
    @Optional() viewCtrl: ViewController,
    private _app: App,
    private _config: Config,
    private _elementRef: ElementRef,
    private _platform: Platform,
    private _renderer: Renderer
  ) {
    super(_elementRef);

    this.parent = parent;
    this.id = ++tabIds;
    this.subPages = _config.getBoolean('tabSubPages');
    this._useHighlight = _config.getBoolean('tabbarHighlight');
    this._sbPadding = _config.getBoolean('statusbarPadding');

    if (parent) {
      // this Tabs has a parent Nav
      parent.registerChildNav(this);

    } else if (this._app) {
      // this is the root navcontroller for the entire app
      this._app.setRootNav(this);
    }

    // Tabs may also be an actual ViewController which was navigated to
    // if Tabs is static and not navigated to within a NavController
    // then skip this and don't treat it as it's own ViewController
    if (viewCtrl) {
      viewCtrl.setContent(this);
      viewCtrl.setContentRef(_elementRef);

      viewCtrl.loaded = (done) => {
        this._onReady = done;
      };
    }
  }

  /**
   * @private
   */
  ngAfterViewInit() {
    this._setConfig('tabbarPlacement', 'bottom');
    this._setConfig('tabbarLayout', 'icon-top');

    if (this._useHighlight) {
      this._platform.onResize(() => {
        this._highlight.select(this.getSelected());
      });
    }

    let preloadTabs = (isBlank(this.preloadTabs) ? this._config.getBoolean('preloadTabs') : isTrueProperty(this.preloadTabs));

    // get the selected index
    let selectedIndex = this.selectedIndex ? parseInt(this.selectedIndex, 10) : 0;

    // ensure the selectedIndex isn't a hidden or disabled tab
    // also find the first available index incase we need it later
    let availableIndex = -1;
    this._tabs.forEach((tab, index) => {
      if (tab.enabled && tab.show && availableIndex < 0) {
        // we know this tab index is safe to show
        availableIndex = index;
      }

      if (index === selectedIndex && (!tab.enabled || !tab.show)) {
        // the selectedIndex is not safe to show
        selectedIndex = -1;
      }
    });

    if (selectedIndex < 0) {
      // the selected index wasn't safe to show
      // instead use an available index found to be safe to show
      selectedIndex = availableIndex;
    }

    this._tabs.forEach((tab, index) => {
      if (index === selectedIndex) {
        this.select(tab);

      } else if (preloadTabs) {
        tab.preload(1000 * index);
      }
    });
  }

  /**
   * @private
   */
  private _setConfig(attrKey: string, fallback: any) {
    var val = this[attrKey];
    if (isBlank(val)) {
      val = this._config.get(attrKey, fallback);
    }
    this._renderer.setElementAttribute(this._elementRef.nativeElement, attrKey, val);
  }

  /**
   * @private
   */
  add(tab: Tab) {
    tab.id = this.id + '-' + (++this._ids);
    this._tabs.push(tab);
  }

  /**
   * @param {number|Tab} tabOrIndex Index, or the Tab instance, of the tab to select.
   */
  select(tabOrIndex: number | Tab) {
    let selectedTab: Tab = (typeof tabOrIndex === 'number' ? this.getByIndex(tabOrIndex) : tabOrIndex);
    if (isBlank(selectedTab)) {
      return;
    }

    let deselectedTab = this.getSelected();

    if (selectedTab === deselectedTab) {
      // no change
      return this._touchActive(selectedTab);
    }

    console.debug('Tabs, select', selectedTab.id);

    let opts = {
      animate: false
    };

    let deselectedPage: ViewController;
    if (deselectedTab) {
      deselectedPage = deselectedTab.getActive();
      deselectedPage && deselectedPage.fireWillLeave();
    }

    let selectedPage = selectedTab.getActive();
    selectedPage && selectedPage.fireWillEnter();

    selectedTab.load(opts, (initialLoad: boolean) => {

      selectedTab.ionSelect.emit(selectedTab);
      this.ionChange.emit(selectedTab);

      if (selectedTab.root) {
        // only show the selectedTab if it has a root
        // it's possible the tab is only for opening modal's or signing out
        // and doesn't actually have content. In the case there's no content
        // for a tab then do nothing and leave the current view as is
        this._tabs.forEach(tab => {
          tab.setSelected(tab === selectedTab);
        });

        if (this._useHighlight) {
          this._highlight.select(selectedTab);
        }
      }

      selectedPage && selectedPage.fireDidEnter();
      deselectedPage && deselectedPage.fireDidLeave();

      if (this._onReady) {
        this._onReady();
        this._onReady = null;
      }

      // track the order of which tabs have been selected, by their index
      // do not track if the tab index is the same as the previous
      if (this.selectHistory[this.selectHistory.length - 1] !== selectedTab.id) {
        this.selectHistory.push(selectedTab.id);
      }

      // if this is not the Tab's initial load then we need
      // to refresh the tabbar and content dimensions to be sure
      // they're lined up correctly
      if (!initialLoad && selectedPage) {
        var content = <Content>selectedPage.getContent();
        if (content && content instanceof Content) {
          nativeRaf(() => {
            content.readDimensions();
            content.writeDimensions();
          });
        }
      }
    });
  }

  /**
   * Get the previously selected Tab which is currently not disabled or hidden.
   * @param {boolean} trimHistory If the selection history should be trimmed up to the previous tab selection or not.
   * @returns {Tab}
   */
  previousTab(trimHistory: boolean = true): Tab {
    // walk backwards through the tab selection history
    // and find the first previous tab that is enabled and shown
    console.debug('run previousTab', this.selectHistory);
    for (var i = this.selectHistory.length - 2; i >= 0; i--) {
      var tab = this._tabs.find(t => t.id === this.selectHistory[i]);
      if (tab && tab.enabled && tab.show) {
        if (trimHistory) {
          this.selectHistory.splice(i + 1);
        }
        return tab;
      }
    }

    return null;
  }

  /**
   * @param {number} index Index of the tab you want to get
   * @returns {Tab} Returns the tab who's index matches the one passed
   */
  getByIndex(index: number): Tab {
    if (index < this._tabs.length && index > -1) {
      return this._tabs[index];
    }
    return null;
  }

  /**
   * @return {Tab} Returns the currently selected tab
   */
  getSelected(): Tab {
    for (let i = 0; i < this._tabs.length; i++) {
      if (this._tabs[i].isSelected) {
        return this._tabs[i];
      }
    }
    return null;
  }

  /**
   * @private
   */
  getActiveChildNav() {
    return this.getSelected();
  }

  /**
   * @private
   */
  getIndex(tab: Tab): number {
    return this._tabs.indexOf(tab);
  }

  /**
   * @private
   * "Touch" the active tab, going back to the root view of the tab
   * or optionally letting the tab handle the event
   */
  private _touchActive(tab: Tab) {
    let active = tab.getActive();

    if (!active) {
      return Promise.resolve();
    }

    let instance = active.instance;

    // If they have a custom tab selected handler, call it
    if (instance.ionSelected) {
      return instance.ionSelected();
    }

    // If we're a few pages deep, pop to root
    if (tab.length() > 1) {
      // Pop to the root view
      return tab.popToRoot();
    }

    // Otherwise, if the page we're on is not our real root, reset it to our
    // default root type
    if (tab.root !== active.componentType) {
      return tab.setRoot(tab.root);
    }

    // And failing all of that, we do something safe and secure
    return Promise.resolve();
  }

  /**
   * @private
   * Returns the root NavController. Returns `null` if Tabs is not
   * within a NavController.
   * @returns {NavController}
   */
  get rootNav(): NavController {
    let nav = this.parent;
    while (nav && nav.parent) {
      nav = nav.parent;
    }
    return nav;
  }

  /**
   * @private
   * DOM WRITE
   */
  setTabbarPosition(top: number, bottom: number) {
    if (this._top !== top || this._bottom !== bottom) {
      let tabbarEle = <HTMLElement>this._tabbar.nativeElement;
      tabbarEle.style.top = (top > -1 ? top + 'px' : '');
      tabbarEle.style.bottom = (bottom > -1 ? bottom + 'px' : '');
      tabbarEle.classList.add('show-tabbar');

      this._top = top;
      this._bottom = bottom;
    }
  }

}

let tabIds = -1;<|MERGE_RESOLUTION|>--- conflicted
+++ resolved
@@ -1,9 +1,5 @@
 import { Component, ElementRef, EventEmitter, Input, Output, Optional, Renderer, ViewChild, ViewContainerRef, ViewEncapsulation } from '@angular/core';
-<<<<<<< HEAD
-import { NgIf, NgFor } from '@angular/common';
-=======
 import { NgClass, NgFor, NgIf } from '@angular/common';
->>>>>>> d8782df9
 
 import { App } from '../app/app';
 import { Badge } from '../badge/badge';
@@ -141,26 +137,6 @@
  */
 @Component({
   selector: 'ion-tabs',
-<<<<<<< HEAD
-  template:
-    '<ion-tabbar role="tablist" #tabbar>' +
-      '<a *ngFor="let t of _tabs" [tab]="t" class="tab-button" [class.tab-disabled]="!t.enabled" [class.tab-hidden]="!t.show" role="tab" href="#" (ionSelect)="select($event)">' +
-        '<ion-icon *ngIf="t.tabIcon" [name]="t.tabIcon" [isActive]="t.isSelected" class="tab-button-icon"></ion-icon>' +
-        '<span *ngIf="t.tabTitle" class="tab-button-text">{{t.tabTitle}}</span>' +
-        '<ion-badge *ngIf="t.tabBadge" class="tab-badge" [ngClass]="\'badge-\' + t.tabBadgeStyle">{{t.tabBadge}}</ion-badge>' +
-        '<ion-button-effect></ion-button-effect>' +
-      '</a>' +
-      '<tab-highlight></tab-highlight>' +
-    '</ion-tabbar>' +
-    '<ng-content></ng-content>' +
-    '<div #portal tab-portal></div>',
-  directives: [
-    TabButton,
-    TabHighlight,
-    NgIf,
-    NgFor
-  ],
-=======
   template: `
     <ion-tabbar role="tablist" #tabbar>
       <a *ngFor="let t of _tabs" [tab]="t" class="tab-button" [class.tab-disabled]="!t.enabled" [class.tab-hidden]="!t.show" role="tab" href="#" (ionSelect)="select($event)">
@@ -175,7 +151,6 @@
     <div #portal tab-portal></div>
   `,
   directives: [Badge, Icon, NgClass, NgFor, NgIf, TabButton, TabHighlight],
->>>>>>> d8782df9
   encapsulation: ViewEncapsulation.None,
 })
 export class Tabs extends Ion {
