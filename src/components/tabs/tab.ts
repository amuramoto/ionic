<<<<<<< HEAD
import {Component, Inject, forwardRef, ElementRef, NgZone, Renderer, ComponentResolver, ViewContainerRef, ViewChild, Type, ViewEncapsulation, ChangeDetectorRef, EventEmitter, Input, Output} from '@angular/core';
import {NgIf} from '@angular/common';
=======
import { ChangeDetectorRef, Component, ComponentResolver, ElementRef, EventEmitter, forwardRef, Input, Inject, NgZone, Output, Renderer, ViewChild, ViewEncapsulation, ViewContainerRef } from '@angular/core';
>>>>>>> 721b2bc4

import { App } from '../app/app';
import { Config } from '../../config/config';
import { isTrueProperty} from '../../util/util';
import { Keyboard} from '../../util/keyboard';
import { NavController, NavOptions} from '../nav/nav-controller';
import { TabButton} from './tab-button';
import { Tabs} from './tabs';
import { ViewController} from '../nav/view-controller';


/**
 * @name Tab
 * @description
 * The Tab component, written `<ion-tab>`, is styled based on the mode and should
 * be used in conjunction with the [Tabs](../Tabs/) component.
 *
 * Each tab has a separate navigation controller. For more information on using
 * navigation controllers take a look at the [NavController API Docs](../../nav/NavController/).
 *
 * See the [Tabs API Docs](../Tabs/) for more details on configuring Tabs.
 *
 * @usage
 *
 * To add a basic tab, you can use the following markup where the `root` property
 * is the page you want to load for that tab, `tabTitle` is the optional text to
 * display on the tab, and `tabIcon` is the optional [icon](../../icon/Icon/).
 *
 * ```html
 * <ion-tabs>
 *  <ion-tab [root]="chatRoot" tabTitle="Chat" tabIcon="chat"><ion-tab>
 * </ion-tabs>
 * ```
 *
 * Then, in your class you can set `chatRoot` to an imported class:
 *
 * ```ts
 * import {ChatPage} from '../chat/chat';
 *
 * export class Tabs {
 *   // here we'll set the property of chatRoot to
 *   // the imported class of ChatPage
 *   chatRoot = ChatPage;
 *
 *   constructor() {
 *
 *   }
 * }
 * ```
 *
 * You can also pass some parameters to the root page of the tab through
 * `rootParams`. Below we pass `chatParams` to the Chat tab:
 *
 * ```html
 * <ion-tabs>
 *  <ion-tab [root]="chatRoot" [rootParams]="chatParams" tabTitle="Chat" tabIcon="chat"><ion-tab>
 * </ion-tabs>
 * ```
 *
 * ```ts
 * export class Tabs {
 *   chatRoot = ChatPage;
 *
 *   // set some user information on chatParams
 *   chatParams = {
 *     user1: "admin",
 *     user2: "ionic"
 *   };
 *
 *   constructor() {
 *
 *   }
 * }
 * ```
 *
 * And in `ChatPage` you can get the data from `NavParams`:
 *
 * ```ts
 * export class ChatPage {
 *   constructor(navParams: NavParams) {
 *     console.log("Passed params", navParams.data);
 *   }
 * }
 * ```
 *
 * Sometimes you may want to call a method instead of navigating to a new
 * page. You can use the `(ionSelect)` event to call a method on your class when
 * the tab is selected. Below is an example of presenting a modal from one of
 * the tabs.
 *
 * ```html
 * <ion-tabs preloadTabs="false">
 *   <ion-tab (ionSelect)="chat()"></ion-tab>
 * </ion-tabs>
 * ```
 *
 * ```ts
 * export class Tabs {
 *   constructor(nav: NavController) {
 *     this.nav = nav;
 *   }
 *
 *   chat() {
 *     let modal = Modal.create(ChatPage);
 *     this.nav.present(modal);
 *   }
 * }
 * ```
 *
 *
 * @demo /docs/v2/demos/tabs/
 * @see {@link /docs/v2/components#tabs Tabs Component Docs}
 * @see {@link ../../tabs/Tabs Tabs API Docs}
 * @see {@link ../../nav/Nav Nav API Docs}
 * @see {@link ../../nav/NavController NavController API Docs}
 */
@Component({
  selector: 'ion-tab',
  host: {
    '[class.show-tab]': 'isSelected',
    '[attr.id]': '_panelId',
    '[attr.aria-labelledby]': '_btnId',
    'role': 'tabpanel'
  },
  template: '<div #viewport></div><div class="nav-decor"></div>',
  encapsulation: ViewEncapsulation.None,
  directives: [NgIf]
})
export class Tab extends NavController {
  private _isInitial: boolean;
  private _isEnabled: boolean = true;
  private _isShown: boolean = true;
  private _panelId: string;
  private _btnId: string;
  private _loaded: boolean;
  private _loadTmr: any;

  /**
   * @private
   */
  isSelected: boolean;

  /**
   * @private
   */
  btn: TabButton;

  /**
   * @input {Page} Set the root page for this tab.
   */
  @Input() root: any;

  /**
   * @input {object} Any nav-params to pass to the root page of this tab.
   */
  @Input() rootParams: any;

  /**
   * @input {string} The title of the tab button.
   */
  @Input() tabTitle: string;

  /**
   * @input {string} The icon for the tab button.
   */
  @Input() tabIcon: string;

  /**
   * @input {string} The badge for the tab button.
   */
  @Input() tabBadge: string;

  /**
   * @input {string} The badge color for the tab button.
   */
  @Input() tabBadgeStyle: string;

  /**
   * @input {boolean} If the tab is enabled or not. If the tab
   * is not enabled then the tab button will still show, however,
   * the button will appear grayed out and will not be clickable.
   * Defaults to `true`.
   */
  @Input()
  get enabled(): boolean {
    return this._isEnabled;
  }
  set enabled(val: boolean) {
    this._isEnabled = isTrueProperty(val);
  }

  /**
   * @input {boolean} If the tab button is visible within the
   * tabbar or not. Defaults to `true`.
   */
  @Input()
  get show(): boolean {
    return this._isShown;
  }
  set show(val: boolean) {
    this._isShown = isTrueProperty(val);
  }

  /**
   * @input {boolean} Whether it's possible to swipe-to-go-back on this tab or not.
   */
  @Input()
  get swipeBackEnabled(): boolean {
    return this._sbEnabled;
  }
  set swipeBackEnabled(val: boolean) {
    this._sbEnabled = isTrueProperty(val);
  }

  /**
   * @output {Tab} Method to call when the current tab is selected
   */
  @Output() ionSelect: EventEmitter<Tab> = new EventEmitter<Tab>();

  constructor(
    @Inject(forwardRef(() => Tabs)) public parent: Tabs,
    app: App,
    config: Config,
    keyboard: Keyboard,
    elementRef: ElementRef,
    zone: NgZone,
    renderer: Renderer,
    compiler: ComponentResolver,
    private _cd: ChangeDetectorRef
  ) {
    // A Tab is a NavController for its child pages
    super(parent, app, config, keyboard, elementRef, zone, renderer, compiler);

    parent.add(this);

    if (parent.rootNav) {
      this._sbEnabled = parent.rootNav.isSwipeBackEnabled();
    }

    this._panelId = 'tabpanel-' + this.id;
    this._btnId = 'tab-' + this.id;
  }

  /**
   * @private
   */
  @ViewChild('viewport', {read: ViewContainerRef})
  set _vp(val: ViewContainerRef) {
    this.setViewport(val);
  }

  /**
   * @private
   */
  ngOnInit() {
    this.tabBadgeStyle = this.tabBadgeStyle ? this.tabBadgeStyle : 'default';
  }

  /**
   * @private
   */
  load(opts: NavOptions, done?: Function) {
    if (!this._loaded && this.root) {
      this.push(this.root, this.rootParams, opts).then(() => {
        done(true);
      });
      this._loaded = true;

    } else {
      done(false);
    }
  }


  /**
   * @private
   */
  preload(wait: number) {
    this._loadTmr = setTimeout(() => {
      if (!this._loaded) {
        console.debug('Tabs, preload', this.id);
        this.load({
          animate: false,
          preload: true
        }, function(){});
      }
    }, wait);
  }

  /**
   * @private
   */
  loadPage(viewCtrl: ViewController, viewport: ViewContainerRef, opts: NavOptions, done: Function) {
    let isTabSubPage = (this.parent.subPages && viewCtrl.index > 0);

    if (isTabSubPage) {
      viewport = this.parent.portal;
    }

    super.loadPage(viewCtrl, viewport, opts, () => {
      if (isTabSubPage) {
        // add the .tab-subpage css class to tabs pages that should act like subpages
        let pageEleRef = viewCtrl.pageRef();
        if (pageEleRef) {
          this._renderer.setElementClass(pageEleRef.nativeElement, 'tab-subpage', true);
        }
      }
      done();
    });
  }

  /**
   * @private
   */
  setSelected(isSelected: boolean) {
    this.isSelected = isSelected;

    if (isSelected) {
      // this is the selected tab, detect changes
      this._cd.reattach();

    } else {
      // this tab is not selected, do not detect changes
      this._cd.detach();
    }
  }

  /**
   * @private
   */
  get index(): number {
    return this.parent.getIndex(this);
  }

  /**
   * @private
   */
  ngOnDestroy() {
    clearTimeout(this._loadTmr);
    super.ngOnDestroy();
  }

}<|MERGE_RESOLUTION|>--- conflicted
+++ resolved
@@ -1,9 +1,5 @@
-<<<<<<< HEAD
-import {Component, Inject, forwardRef, ElementRef, NgZone, Renderer, ComponentResolver, ViewContainerRef, ViewChild, Type, ViewEncapsulation, ChangeDetectorRef, EventEmitter, Input, Output} from '@angular/core';
-import {NgIf} from '@angular/common';
-=======
 import { ChangeDetectorRef, Component, ComponentResolver, ElementRef, EventEmitter, forwardRef, Input, Inject, NgZone, Output, Renderer, ViewChild, ViewEncapsulation, ViewContainerRef } from '@angular/core';
->>>>>>> 721b2bc4
+import { NgIf } from '@angular/common';
 
 import { App } from '../app/app';
 import { Config } from '../../config/config';
