--- conflicted
+++ resolved
@@ -9,11 +9,7 @@
 
 <ion-content padding>
 
-<<<<<<< HEAD
-  <p><button navPush="Tab2Page2">Go to Tab 2, Page 2</button></p>
-=======
-  <p><button ion-button (click)="push()">Go to Tab 2, Page 2</button></p>
->>>>>>> 7ddebdd6
+  <p><button ion-button navPush="Tab2Page2">Go to Tab 2, Page 2</button></p>
   <f></f><f></f><f></f><f></f><f></f><f></f><f></f><f></f><f></f><f></f>
   <f></f><f></f><f></f><f></f><f></f><f></f><f></f><f></f><f></f><f></f>
 
