--- conflicted
+++ resolved
@@ -9,13 +9,8 @@
 
 <ion-content padding>
 
-<<<<<<< HEAD
-  <p><button navPush="Tab1Page3">Go to Tab 1, Page 3</button></p>
-  <p><button id="backToTab1Page1" navPop>Back to Tab 1, Page 1</button></p>
-=======
-  <p><button ion-button (click)="push()">Go to Tab 1, Page 3</button></p>
-  <p><button ion-button id="backToTab1Page1" (click)="navCtrl.pop()">Back to Tab 1, Page 1</button></p>
->>>>>>> 7ddebdd6
+  <p><button ion-button navPush="Tab1Page3">Go to Tab 1, Page 3</button></p>
+  <p><button ion-button id="backToTab1Page1" navPop>Back to Tab 1, Page 1</button></p>
   <f></f><f></f><f></f><f></f><f></f><f></f><f></f><f></f><f></f><f></f>
   <f></f><f></f><f></f><f></f><f></f><f></f><f></f><f></f><f></f><f></f>
 
