--- conflicted
+++ resolved
@@ -14,7 +14,6 @@
  */
 @Component({
   selector: 'ion-toast',
-<<<<<<< HEAD
   template:
     '<div class="toast-wrapper" ' +
       '[class.toast-bottom]="d.position === \'bottom\'" ' +
@@ -22,26 +21,11 @@
       '[class.toast-top]="d.position === \'top\'"> ' +
       '<div class="toast-container"> ' +
         '<div class="toast-message" id="{{hdrId}}" *ngIf="d.message">{{d.message}}</div> ' +
-        '<button clear class="toast-button" *ngIf="d.showCloseButton" (click)="cbClick()"> ' +
+        '<button ion-button clear class="toast-button" *ngIf="d.showCloseButton" (click)="cbClick()"> ' +
           '{{ d.closeButtonText || \'Close\' }} ' +
          '</button> ' +
       '</div> ' +
     '</div>',
-=======
-  template: `
-    <div class="toast-wrapper"
-      [class.toast-bottom]="d.position === 'bottom'"
-      [class.toast-middle]="d.position === 'middle'"
-      [class.toast-top]="d.position === 'top'">
-      <div class="toast-container">
-        <div class="toast-message" id="{{hdrId}}" *ngIf="d.message">{{d.message}}</div>
-        <button ion-button clear class="toast-button" *ngIf="d.showCloseButton" (click)="cbClick()">
-          {{ d.closeButtonText || 'Close' }}
-         </button>
-      </div>
-    </div>
-  `,
->>>>>>> 7ddebdd6
   directives: [NgIf],
   host: {
     'role': 'dialog',
