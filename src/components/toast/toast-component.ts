--- conflicted
+++ resolved
@@ -34,15 +34,7 @@
   },
 })
 export class ToastCmp implements AfterViewInit {
-<<<<<<< HEAD
-  d: any;
-  descId: string;
-  dismissTimeout: number = undefined;
-  enabled: boolean;
-  hdrId: string;
-  id: number;
-=======
-  private d: {
+  d: {
     message?: string;
     cssClass?: string;
     duration?: number;
@@ -51,12 +43,11 @@
     dismissOnPageChange?: boolean;
     position?: string;
   };
-  private descId: string;
-  private dismissTimeout: number = undefined;
-  private enabled: boolean;
-  private hdrId: string;
-  private id: number;
->>>>>>> 79e25a34
+  descId: string;
+  dismissTimeout: number = undefined;
+  enabled: boolean;
+  hdrId: string;
+  id: number;
 
   constructor(
     public _viewCtrl: ViewController,
