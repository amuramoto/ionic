--- conflicted
+++ resolved
@@ -1,9 +1,4 @@
-<<<<<<< HEAD
-import { AfterViewInit, Component, ElementRef, Renderer } from '@angular/core';
-import { NgIf } from '@angular/common';
-=======
 import { Injectable } from '@angular/core';
->>>>>>> d8782df9
 
 import { App } from '../app/app';
 import { isPresent } from '../../util/util';
@@ -65,183 +60,8 @@
    * @param {NavOptions} [opts={}] Nav options to go with this transition.
    * @returns {Promise} Returns a promise which is resolved when the transition has completed.
    */
-<<<<<<< HEAD
-  static create(opts: ToastOptions = {}) {
-    return new Toast(opts);
-  }
-}
-
-/* Don't expose these for now - let's move to an enum or something long term */
-const TOAST_POSITION_TOP: string = 'top';
-const TOAST_POSITION_MIDDLE: string = 'middle';
-const TOAST_POSITION_BOTTOM: string = 'bottom';
-
-/**
-* @private
-*/
-@Component({
-  selector: 'ion-toast',
-  template: `
-    <div class="toast-wrapper"
-      [class.toast-bottom]="d.position === 'bottom'"
-      [class.toast-middle]="d.position === 'middle'"
-      [class.toast-top]="d.position === 'top'"
-      >
-      <div class="toast-container">
-        <div class="toast-message" id="{{hdrId}}" *ngIf="d.message">{{d.message}}</div>
-        <button clear class="toast-button" *ngIf="d.showCloseButton" (click)="cbClick()">
-          {{ d.closeButtonText || 'Close' }}
-         </button>
-      </div>
-    </div>
-  `,
-  host: {
-    'role': 'dialog',
-    '[attr.aria-labelledby]': 'hdrId',
-    '[attr.aria-describedby]': 'descId',
-  },
-  directives: [NgIf]
-})
-class ToastCmp implements AfterViewInit {
-  private d: any;
-  private descId: string;
-  private dismissTimeout: number = undefined;
-  private enabled: boolean;
-  private hdrId: string;
-  private id: number;
-
-  constructor(
-    private _nav: NavController,
-    private _viewCtrl: ViewController,
-    private _config: Config,
-    private _elementRef: ElementRef,
-    params: NavParams,
-    renderer: Renderer
- ) {
-
-    this.d = params.data;
-
-    if (this.d.cssClass) {
-      renderer.setElementClass(_elementRef.nativeElement, this.d.cssClass, true);
-    }
-
-    this.id = (++toastIds);
-    if (this.d.message) {
-      this.hdrId = 'toast-hdr-' + this.id;
-    }
-  }
-
-  ngAfterViewInit() {
-    // if there's a `duration` set, automatically dismiss.
-    if (this.d.duration) {
-      this.dismissTimeout =
-        setTimeout(() => {
-          this.dismiss('backdrop');
-        }, this.d.duration);
-    }
-    this.enabled = true;
-  }
-
-  ionViewDidEnter() {
-    const { activeElement }: any = document;
-    if (activeElement) {
-      activeElement.blur();
-    }
-
-    let focusableEle = this._elementRef.nativeElement.querySelector('button');
-
-    if (focusableEle) {
-      focusableEle.focus();
-    }
-  }
-
-  cbClick() {
-    if (this.enabled) {
-      this.dismiss('close');
-    }
-  }
-
-  dismiss(role: any): Promise<any> {
-    clearTimeout(this.dismissTimeout);
-    this.dismissTimeout = undefined;
-    return this._viewCtrl.dismiss(null, role);
-  }
-
-}
-
-export interface ToastOptions {
-  message?: string;
-  cssClass?: string;
-  duration?: number;
-  showCloseButton?: boolean;
-  closeButtonText?: string;
-  dismissOnPageChange?: boolean;
-  position?: string;
-}
-
-class ToastSlideIn extends Transition {
-  constructor(enteringView: ViewController, leavingView: ViewController, opts: TransitionOptions) {
-    super(enteringView, leavingView, opts);
-
-    // DOM READS
-    let ele = enteringView.pageRef().nativeElement;
-    const wrapperEle = <HTMLElement> ele.querySelector('.toast-wrapper');
-    let wrapper = new Animation(wrapperEle);
-
-    if (enteringView.data && enteringView.data.position === TOAST_POSITION_TOP) {
-      // top
-      // by default, it is -100% hidden (above the screen)
-      // so move from that to 10px below top: 0px;
-      wrapper.fromTo('translateY', '-100%', `${10}px`);
-
-    } else if (enteringView.data && enteringView.data.position === TOAST_POSITION_MIDDLE) {
-      // Middle
-      // just center it and fade it in
-      let topPosition = Math.floor(ele.clientHeight / 2 - wrapperEle.clientHeight / 2);
-      // DOM WRITE
-      wrapperEle.style.top = `${topPosition}px`;
-      wrapper.fromTo('opacity', 0.01, 1);
-
-    } else {
-      // bottom
-      // by default, it is 100% hidden (below the screen),
-      // so move from that to 10 px above bottom: 0px
-      wrapper.fromTo('translateY', '100%', `${0 - 10}px`);
-    }
-
-    this.easing('cubic-bezier(.36,.66,.04,1)').duration(400).add(wrapper);
-  }
-}
-
-class ToastSlideOut extends Transition {
-  constructor(enteringView: ViewController, leavingView: ViewController, opts: TransitionOptions) {
-    super(enteringView, leavingView, opts);
-
-    let ele = leavingView.pageRef().nativeElement;
-    const wrapperEle = <HTMLElement> ele.querySelector('.toast-wrapper');
-    let wrapper = new Animation(wrapperEle);
-
-    if (leavingView.data && leavingView.data.position === TOAST_POSITION_TOP) {
-      // top
-      // reverse arguments from enter transition
-      wrapper.fromTo('translateY', `${10}px`, '-100%');
-
-    } else if (leavingView.data && leavingView.data.position === TOAST_POSITION_MIDDLE) {
-      // Middle
-      // just fade it out
-      wrapper.fromTo('opacity', 0.99, 0);
-
-    } else {
-      // bottom
-      // reverse arguments from enter transition
-      wrapper.fromTo('translateY', `${0 - 10}px`, '100%');
-    }
-
-    this.easing('cubic-bezier(.36,.66,.04,1)').duration(300).add(wrapper);
-=======
   present(navOptions: NavOptions = {}) {
     return this._app.present(this, navOptions);
->>>>>>> d8782df9
   }
 
   /**
