<<<<<<< HEAD
import {AfterViewInit, Component, ElementRef, EventEmitter, Output, Renderer} from '@angular/core';
import {NgIf} from '@angular/common';
=======
import { AfterViewInit, Component, ElementRef, Renderer } from '@angular/core';
>>>>>>> 721b2bc4

import { Animation } from '../../animations/animation';
import { Config } from '../../config/config';
import { isPresent } from '../../util/util';
import { NavController } from '../nav/nav-controller';
import { NavParams } from '../nav/nav-params';
import { Transition, TransitionOptions } from '../../transitions/transition';
import { ViewController } from '../nav/view-controller';

/**
 * @name Toast
 * @description
 * A Toast is a subtle notification commonly used in modern applications.
 * It can be used to provide feedback about an operation or to
 * display a system message. The toast appears on top of the app's content,
 * and can be dismissed by the app to resume user interaction with
 * the app.
 *
 * ### Creating
 * All of the toast options should be passed in the first argument of
 * the create method: `Toast.create(opts)`. The message to display should be
 * passed in the `message` property. The `showCloseButton` option can be set to
 * true in order to display a close button on the toast. See the [create](#create)
 * method below for all available options.
 *
 * ### Positioning
 * Toasts can be positioned at the top, bottom or middle of the
 * view port. The position can be passed to the `Toast.create(opts)` method.
 * The position option is a string, and the values accepted are `top`, `bottom` and `middle`.
 * If the position is not specified, the toast will be displayed at the bottom of the view port.
 *
 * ### Dismissing
 * The toast can be dismissed automatically after a specific amount of time
 * by passing the number of milliseconds to display it in the `duration` of
 * the toast options. If `showCloseButton` is set to true, then the close button
 * will dismiss the toast. To dismiss the toast after creation, call the `dismiss()`
 * method on the Toast instance. The `onDismiss` function can be called to perform an action after the toast
 * is dismissed.
 *
 * @usage
 * ```ts
 * constructor(nav: NavController) {
 *   this.nav = nav;
 * }
 *
 * presentToast() {
 *   let toast = Toast.create({
 *     message: 'User was added successfully',
 *     duration: 3000,
 *     position: 'top'
 *   });
 *
 *   toast.onDismiss(() => {
 *     console.log('Dismissed toast');
 *   });
 *
 *   this.nav.present(toast);
 * }
 * ```
 *
 * @demo /docs/v2/demos/toast/
 */
export class Toast extends ViewController {

  constructor(opts: ToastOptions = {}) {
    opts.dismissOnPageChange = isPresent(opts.dismissOnPageChange) ? !!opts.dismissOnPageChange : false;
    super(ToastCmp, opts);

    // set the position to the bottom if not provided
    if (! opts.position || ! this.isValidPosition(opts.position)) {
      opts.position = TOAST_POSITION_BOTTOM;
    }

    this.isOverlay = true;
    this.usePortal = true;

    // by default, toasts should not fire lifecycle events of other views
    // for example, when an toast enters, the current active view should
    // not fire its lifecycle events because it's not conceptually leaving
    this.fireOtherLifecycles = false;
  }


  /**
  * @private
  */
  getTransitionName(direction: string) {
    let key = 'toast' + (direction === 'back' ? 'Leave' : 'Enter');
    return this._nav && this._nav.config.get(key);
  }

  /**
  * @private
  */
  isValidPosition(position: string) {
    return position === TOAST_POSITION_TOP || position === TOAST_POSITION_MIDDLE || position === TOAST_POSITION_BOTTOM;
  }

  /**
   * @param {string} message  Toast message content
   */
  setMessage(message: string) {
    this.data.message = message;
  }

  /**
   *
   *  Toast options
   *
   *  | Property              | Type      | Default         | Description                                                                                                   |
   *  |-----------------------|-----------|-----------------|---------------------------------------------------------------------------------------------------------------|
   *  | message               | `string`  | -               | The message for the toast. Long strings will wrap and the toast container will expand.                        |
   *  | duration              | `number`  | -               | How many milliseconds to wait before hiding the toast. By default, it will show until `dismiss()` is called.  |
   *  | position              | `string`  | "bottom"        | The position of the toast on the screen. Accepted values: "top", "middle", "bottom".                          |
   *  | cssClass              | `string`  | -               | Any additional class for custom styles.                                                                       |
   *  | showCloseButton       | `boolean` | false           | Whether or not to show a button to close the toast.                                                           |
   *  | closeButtonText       | `string`  | "Close"         | Text to display in the close button.                                                                          |
   *  | dismissOnPageChange   | `boolean` | false           | Whether to dismiss the toast when navigating to a new page.                                                   |
   *
   * @param {object} opts Toast options. See the above table for available options.
   */
  static create(opts: ToastOptions = {}) {
    return new Toast(opts);
  }
}

/* Don't expose these for now - let's move to an enum or something long term */
const TOAST_POSITION_TOP: string = 'top';
const TOAST_POSITION_MIDDLE: string = 'middle';
const TOAST_POSITION_BOTTOM: string = 'bottom';

/**
* @private
*/
@Component({
  selector: 'ion-toast',
  template: `
    <div class="toast-wrapper"
      [class.toast-bottom]="d.position === 'bottom'"
      [class.toast-middle]="d.position === 'middle'"
      [class.toast-top]="d.position === 'top'"
      >
      <div class="toast-container">
        <div class="toast-message" id="{{hdrId}}" *ngIf="d.message">{{d.message}}</div>
        <button clear class="toast-button" *ngIf="d.showCloseButton" (click)="cbClick()">
          {{ d.closeButtonText || 'Close' }}
         </button>
      </div>
    </div>
  `,
  host: {
    'role': 'dialog',
    '[attr.aria-labelledby]': 'hdrId',
    '[attr.aria-describedby]': 'descId',
  },
  directives: [NgIf]
})
class ToastCmp implements AfterViewInit {
  private d: any;
  private descId: string;
  private dismissTimeout: number = undefined;
  private enabled: boolean;
  private hdrId: string;
  private id: number;

  constructor(
    private _nav: NavController,
    private _viewCtrl: ViewController,
    private _config: Config,
    private _elementRef: ElementRef,
    params: NavParams,
    renderer: Renderer
 ) {

    this.d = params.data;

    if (this.d.cssClass) {
      renderer.setElementClass(_elementRef.nativeElement, this.d.cssClass, true);
    }

    this.id = (++toastIds);
    if (this.d.message) {
      this.hdrId = 'toast-hdr-' + this.id;
    }
  }

  ngAfterViewInit() {
    // if there's a `duration` set, automatically dismiss.
    if (this.d.duration) {
      this.dismissTimeout =
        setTimeout(() => {
          this.dismiss('backdrop');
        }, this.d.duration);
    }
    this.enabled = true;
  }

  ionViewDidEnter() {
    const { activeElement }: any = document;
    if (activeElement) {
      activeElement.blur();
    }

    let focusableEle = this._elementRef.nativeElement.querySelector('button');

    if (focusableEle) {
      focusableEle.focus();
    }
  }

  cbClick() {
    if (this.enabled) {
      this.dismiss('close');
    }
  }

  dismiss(role: any): Promise<any> {
    clearTimeout(this.dismissTimeout);
    this.dismissTimeout = undefined;
    return this._viewCtrl.dismiss(null, role);
  }

}

export interface ToastOptions {
  message?: string;
  cssClass?: string;
  duration?: number;
  showCloseButton?: boolean;
  closeButtonText?: string;
  dismissOnPageChange?: boolean;
  position?: string;
}

class ToastSlideIn extends Transition {
  constructor(enteringView: ViewController, leavingView: ViewController, opts: TransitionOptions) {
    super(enteringView, leavingView, opts);

    // DOM READS
    let ele = enteringView.pageRef().nativeElement;
    const wrapperEle = <HTMLElement> ele.querySelector('.toast-wrapper');
    let wrapper = new Animation(wrapperEle);

    if (enteringView.data && enteringView.data.position === TOAST_POSITION_TOP) {
      // top
      // by default, it is -100% hidden (above the screen)
      // so move from that to 10px below top: 0px;
      wrapper.fromTo('translateY', '-100%', `${10}px`);

    } else if (enteringView.data && enteringView.data.position === TOAST_POSITION_MIDDLE) {
      // Middle
      // just center it and fade it in
      let topPosition = Math.floor(ele.clientHeight / 2 - wrapperEle.clientHeight / 2);
      // DOM WRITE
      wrapperEle.style.top = `${topPosition}px`;
      wrapper.fromTo('opacity', 0.01, 1);

    } else {
      // bottom
      // by default, it is 100% hidden (below the screen),
      // so move from that to 10 px above bottom: 0px
      wrapper.fromTo('translateY', '100%', `${0 - 10}px`);
    }

    this.easing('cubic-bezier(.36,.66,.04,1)').duration(400).add(wrapper);
  }
}

class ToastSlideOut extends Transition {
  constructor(enteringView: ViewController, leavingView: ViewController, opts: TransitionOptions) {
    super(enteringView, leavingView, opts);

    let ele = leavingView.pageRef().nativeElement;
    const wrapperEle = <HTMLElement> ele.querySelector('.toast-wrapper');
    let wrapper = new Animation(wrapperEle);

    if (leavingView.data && leavingView.data.position === TOAST_POSITION_TOP) {
      // top
      // reverse arguments from enter transition
      wrapper.fromTo('translateY', `${10}px`, '-100%');

    } else if (leavingView.data && leavingView.data.position === TOAST_POSITION_MIDDLE) {
      // Middle
      // just fade it out
      wrapper.fromTo('opacity', 0.99, 0);

    } else {
      // bottom
      // reverse arguments from enter transition
      wrapper.fromTo('translateY', `${0 - 10}px`, '100%');
    }

    this.easing('cubic-bezier(.36,.66,.04,1)').duration(300).add(wrapper);
  }
}

class ToastMdSlideIn extends Transition {
  constructor(enteringView: ViewController, leavingView: ViewController, opts: TransitionOptions) {
    super(enteringView, leavingView, opts);

    // DOM reads
    let ele = enteringView.pageRef().nativeElement;
    const wrapperEle = ele.querySelector('.toast-wrapper');
    let wrapper = new Animation(wrapperEle);

    if (enteringView.data && enteringView.data.position === TOAST_POSITION_TOP) {
      // top
      // by default, it is -100% hidden (above the screen)
      // so move from that to top: 0px;
      wrapper.fromTo('translateY', '-100%', `0%`);

    } else if (enteringView.data && enteringView.data.position === TOAST_POSITION_MIDDLE) {
      // Middle
      // just center it and fade it in
      let topPosition = Math.floor(ele.clientHeight / 2 - wrapperEle.clientHeight / 2);
      // DOM WRITE
      wrapperEle.style.top = `${topPosition}px`;
      wrapper.fromTo('opacity', 0.01, 1);

    } else {
      // bottom
      // by default, it is 100% hidden (below the screen),
      // so move from that to bottom: 0px
      wrapper.fromTo('translateY', '100%', `0%`);
    }

    this.easing('cubic-bezier(.36,.66,.04,1)').duration(400).add(wrapper);
  }
}

class ToastMdSlideOut extends Transition {
  constructor(enteringView: ViewController, leavingView: ViewController, opts: TransitionOptions) {
    super(enteringView, leavingView, opts);

    let ele = leavingView.pageRef().nativeElement;
    const wrapperEle = ele.querySelector('.toast-wrapper');
    let wrapper = new Animation(wrapperEle);

    if (leavingView.data && leavingView.data.position === TOAST_POSITION_TOP) {
      // top
      // reverse arguments from enter transition
      wrapper.fromTo('translateY', `${0}%`, '-100%');

    } else if (leavingView.data && leavingView.data.position === TOAST_POSITION_MIDDLE) {
      // Middle
      // just fade it out
      wrapper.fromTo('opacity', 0.99, 0);

    } else {
      // bottom
      // reverse arguments from enter transition
      wrapper.fromTo('translateY', `${0}%`, '100%');
    }

    this.easing('cubic-bezier(.36,.66,.04,1)').duration(450).add(wrapper);
  }
}

class ToastWpPopIn extends Transition {
  constructor(enteringView: ViewController, leavingView: ViewController, opts: TransitionOptions) {
    super(enteringView, leavingView, opts);

    let ele = enteringView.pageRef().nativeElement;
    const wrapperEle = ele.querySelector('.toast-wrapper');
    let wrapper = new Animation(wrapperEle);

    if (enteringView.data && enteringView.data.position === TOAST_POSITION_TOP) {
      // top
      wrapper.fromTo('opacity', 0.01, 1);
      wrapper.fromTo('scale', 1.3, 1);

    } else if (enteringView.data && enteringView.data.position === TOAST_POSITION_MIDDLE) {
      // Middle
      // just center it and fade it in
      let topPosition = Math.floor(ele.clientHeight / 2 - wrapperEle.clientHeight / 2);

      // DOM WRITE
      wrapperEle.style.top = `${topPosition}px`;
      wrapper.fromTo('opacity', 0.01, 1);
      wrapper.fromTo('scale', 1.3, 1);

    } else {
      // bottom
      wrapper.fromTo('opacity', 0.01, 1);
      wrapper.fromTo('scale', 1.3, 1);
    }

    this.easing('cubic-bezier(0,0 0.05,1)').duration(200).add(wrapper);
  }
}

class ToastWpPopOut extends Transition {
  constructor(enteringView: ViewController, leavingView: ViewController, opts: TransitionOptions) {
    super(enteringView, leavingView, opts);

    // DOM reads
    let ele = leavingView.pageRef().nativeElement;
    const wrapperEle = ele.querySelector('.toast-wrapper');
    let wrapper = new Animation(wrapperEle);

    if (leavingView.data && leavingView.data.position === TOAST_POSITION_TOP) {
      // top
      // reverse arguments from enter transition
      wrapper.fromTo('opacity', 0.99, 0);
      wrapper.fromTo('scale', 1, 1.3);

    } else if (leavingView.data && leavingView.data.position === TOAST_POSITION_MIDDLE) {
      // Middle
      // just fade it out
      wrapper.fromTo('opacity', 0.99, 0);
      wrapper.fromTo('scale', 1, 1.3);

    } else {
      // bottom
      // reverse arguments from enter transition
      wrapper.fromTo('opacity', 0.99, 0);
      wrapper.fromTo('scale', 1, 1.3);
    }

    // DOM writes
    const EASE: string = 'ease-out';
    const DURATION: number = 150;
    this.easing(EASE).duration(DURATION).add(wrapper);
  }
}


Transition.register('toast-slide-in', ToastSlideIn);
Transition.register('toast-slide-out', ToastSlideOut);
Transition.register('toast-md-slide-in', ToastMdSlideIn);
Transition.register('toast-md-slide-out', ToastMdSlideOut);
Transition.register('toast-wp-slide-out', ToastWpPopOut);
Transition.register('toast-wp-slide-in', ToastWpPopIn);

let toastIds = -1;<|MERGE_RESOLUTION|>--- conflicted
+++ resolved
@@ -1,9 +1,5 @@
-<<<<<<< HEAD
-import {AfterViewInit, Component, ElementRef, EventEmitter, Output, Renderer} from '@angular/core';
-import {NgIf} from '@angular/common';
-=======
 import { AfterViewInit, Component, ElementRef, Renderer } from '@angular/core';
->>>>>>> 721b2bc4
+import { NgIf } from '@angular/common';
 
 import { Animation } from '../../animations/animation';
 import { Config } from '../../config/config';
