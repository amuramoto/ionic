--- conflicted
+++ resolved
@@ -25,12 +25,6 @@
     <button ion-button (click)="presentModalWithInputs()">Present modal w/ inputs</button>
   </p>
   <p>
-<<<<<<< HEAD
-=======
-    <button ion-button (click)="presentModalCustomAnimation()">Modal: Custom Animation</button>
-  </p>
-  <p>
->>>>>>> 7ddebdd6
     {{platforms | json}}
   </p>
 
