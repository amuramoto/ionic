import { Component, Directive, ElementRef, forwardRef, Inject, Input, Optional, Renderer, ViewChild } from '@angular/core';

import { App } from '../app/app';
import { Config } from '../../config/config';
import { Ion } from '../ion';
import { isTrueProperty, noop } from '../../util/util';
import { NavController } from '../../navigation/nav-controller';
import { ToolbarBase } from '../toolbar/toolbar';
import { ViewController } from '../../navigation/view-controller';


/**
 * @name Navbar
 * @description
 * Navbar acts as the navigational toolbar, which also comes with a back
 * button. A navbar can contain a `ion-title`, any number of buttons,
 * a segment, or a searchbar. Navbars must be placed within an
 * `<ion-header>` in order for them to be placed above the content.
 * It's important to note that navbar's are part of the dynamica navigation
 * stack. If you need a static toolbar, use ion-toolbar.
 *
 * @usage
 * ```html
 * <ion-header>
 *
 *   <ion-navbar>
 *     <button ion-button menuToggle>
 *       <ion-icon name="menu"></ion-icon>
 *     </button>
 *
 *     <ion-title>
 *       Page Title
 *     </ion-title>
 *
 *     <ion-buttons end>
 *       <button ion-button (click)="openModal()">
 *         <ion-icon name="options"></ion-icon>
 *       </button>
 *     </ion-buttons>
 *   </ion-navbar>
 *
 * </ion-header>
 * ```
 *
 * @demo /docs/v2/demos/navbar/
 * @see {@link ../../toolbar/Toolbar/ Toolbar API Docs}
 */
@Component({
  selector: 'ion-navbar',
<<<<<<< HEAD
  template:
    '<div class="toolbar-background"></div>' +
    '<button (click)="backButtonClick($event)" category="bar-button" class="back-button" [hidden]="_hideBb">' +
      '<span class="button-inner">' +
        '<ion-icon class="back-button-icon" [name]="_bbIcon"></ion-icon>' +
        '<span class="back-button-text" #bbTxt></span>' +
      '</span>' +
    '</button>' +
    '<ng-content select="[menuToggle],ion-buttons[left]"></ng-content>' +
    '<ng-content select="ion-buttons[start]"></ng-content>' +
    '<ng-content select="ion-buttons[end],ion-buttons[right]"></ng-content>' +
    '<div class="toolbar-content">' +
      '<ng-content></ng-content>' +
    '</div>',
=======
  template: `
    <div class="toolbar-background"></div>
    <button ion-button="bar-button" class="back-button" [hidden]="_hideBb">
      <span class="button-inner">
        <ion-icon class="back-button-icon" [name]="_bbIcon"></ion-icon>
        <span class="back-button-text">
          <span class="back-default">{{_bbText}}</span>
        </span>
      </span>
    </button>
    <ng-content select="[menuToggle],ion-buttons[left]"></ng-content>
    <ng-content select="ion-buttons[start]"></ng-content>
    <ng-content select="ion-buttons[end],ion-buttons[right]"></ng-content>
    <div class="toolbar-content">
      <ng-content></ng-content>
    </div>
  `,
  directives: [BackButton, BackButtonText, Icon, ToolbarBackground],
>>>>>>> 7ddebdd6
  host: {
    '[hidden]': '_hidden',
    'class': 'toolbar',
    '[class.statusbar-padding]': '_sbPadding'
  }
})
export class Navbar extends ToolbarBase {
  /**
   * @internal
   */
  @ViewChild('bbTxt') _bbTxt: ElementRef;
  /**
   * @internal
   */
  _bbIcon: string;
  /**
   * @internal
   */
  _hidden: boolean = false;
  /**
   * @internal
   */
  _hideBb: boolean = false;
  /**
   * @internal
   */
  _sbPadding: boolean;

  /**
   * @input {boolean} whether the back button should be shown or not
   */
  @Input()
  get hideBackButton(): boolean {
    return this._hideBb;
  }
  set hideBackButton(val: boolean) {
    this._hideBb = isTrueProperty(val);
  }

  constructor(
    public _app: App,
    @Optional() viewCtrl: ViewController,
    @Optional() private navCtrl: NavController,
    elementRef: ElementRef,
    private _config: Config,
    private _renderer: Renderer
  ) {
    super(elementRef);

    viewCtrl && viewCtrl._setNavbar(this);

    this._bbIcon = _config.get('backButtonIcon');
    this._sbPadding = _config.getBoolean('statusbarPadding');
  }

  ngAfterViewInit() {
    this.setBackButtonText(this._config.get('backButtonText', 'Back'));
  }

  backButtonClick(ev: UIEvent) {
    ev.preventDefault();
    ev.stopPropagation();

    this.navCtrl && this.navCtrl.pop(null, noop);
  }

  /**
   * Set the text of the Back Button in the Nav Bar. Defaults to "Back".
   */
  setBackButtonText(text: string) {
    this._renderer.setText(this._bbTxt.nativeElement, text);
  }

  /**
   * @private
   */
  didEnter() {
    try {
      this._app.setTitle(this.getTitleText());
    } catch (e) {
      console.error(e);
    }
  }

  /**
   * @private
   */
  setHidden(isHidden: boolean) {
    // used to display none/block the navbar
    this._hidden = isHidden;
  }

}<|MERGE_RESOLUTION|>--- conflicted
+++ resolved
@@ -47,10 +47,9 @@
  */
 @Component({
   selector: 'ion-navbar',
-<<<<<<< HEAD
   template:
     '<div class="toolbar-background"></div>' +
-    '<button (click)="backButtonClick($event)" category="bar-button" class="back-button" [hidden]="_hideBb">' +
+    '<button (click)="backButtonClick($event)" ion-button="bar-button" class="back-button" [hidden]="_hideBb">' +
       '<span class="button-inner">' +
         '<ion-icon class="back-button-icon" [name]="_bbIcon"></ion-icon>' +
         '<span class="back-button-text" #bbTxt></span>' +
@@ -62,26 +61,6 @@
     '<div class="toolbar-content">' +
       '<ng-content></ng-content>' +
     '</div>',
-=======
-  template: `
-    <div class="toolbar-background"></div>
-    <button ion-button="bar-button" class="back-button" [hidden]="_hideBb">
-      <span class="button-inner">
-        <ion-icon class="back-button-icon" [name]="_bbIcon"></ion-icon>
-        <span class="back-button-text">
-          <span class="back-default">{{_bbText}}</span>
-        </span>
-      </span>
-    </button>
-    <ng-content select="[menuToggle],ion-buttons[left]"></ng-content>
-    <ng-content select="ion-buttons[start]"></ng-content>
-    <ng-content select="ion-buttons[end],ion-buttons[right]"></ng-content>
-    <div class="toolbar-content">
-      <ng-content></ng-content>
-    </div>
-  `,
-  directives: [BackButton, BackButtonText, Icon, ToolbarBackground],
->>>>>>> 7ddebdd6
   host: {
     '[hidden]': '_hidden',
     'class': 'toolbar',
