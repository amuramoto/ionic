<<<<<<< HEAD
import {QueryList, Component, ElementRef, ViewContainerRef, ComponentResolver, Input, Optional, NgZone, Renderer, ViewChild, ViewChildren, ViewEncapsulation, AfterViewInit} from '@angular/core';
=======
import { AfterViewInit, Component, ComponentResolver, ElementRef, Input, Optional, NgZone, Renderer, ViewChild, ViewContainerRef, ViewEncapsulation } from '@angular/core';
>>>>>>> 721b2bc4

import { App } from '../app/app';
import { Config } from '../../config/config';
import { Keyboard } from '../../util/keyboard';
import { isTrueProperty } from '../../util/util';
import { NavController } from './nav-controller';
import { NavPortal } from './nav-portal';
import { ViewController } from './view-controller';

/**
 * @name Nav
 * @description
 * _For a quick walkthrough of navigation in Ionic, check out the
 * [Navigation section](../../../../components/#navigation) of the Component
 * docs._
 *
 * Nav is a basic navigation controller component.  As a subclass of NavController
 * you use it to navigate to pages in your app and manipulate the navigation stack.
 * Nav automatically animates transitions between pages for you.
 *
 * For more information on using navigation controllers like Nav or [Tab](../../Tabs/Tab/),
 * take a look at the [NavController API Docs](../NavController/).
 *
 * You must set a root page to be loaded initially by any Nav you create, using
 * the 'root' property:
 *
 * @usage
 * ```ts
 * import {Component} from '@angular/core';
 * import {ionicBootstrap} from 'ionic-angular';
 * import {GettingStartedPage} from './getting-started';
 *
 * @Component({
 *   template: `<ion-nav [root]="root"></ion-nav>`
 * })
 * class MyApp {
 *   root = GettingStartedPage;
 * }
 *
 * ionicBootstrap(MyApp);
 * ```
 *
 * ### Back Navigation
 *
 * If a [page](../NavController/#creating_pages) you navigate to has a [NavBar](../NavBar/),
 * Nav will automatically add a back button to it if there is a page
 * before the one you are navigating to in the navigation stack.
 *
 * Additionally, specifying the `swipeBackEnabled` property will allow you to
 * swipe to go back:
 * ```html
 * <ion-nav swipeBackEnabled="false" [root]="rootPage"></ion-nav>
 * ```
 *
 * Here is a diagram of how Nav animates smoothly between pages:
 *
 * <div class="highlight less-margin">
 *   <pre>
 *                           +-------+
 *                           |  App  |
 *                           +---+---+
 *                           &lt;ion-app&gt;
 *                               |
 *                  +------------+-------------+
 *                  |   Ionic Nav Controller   |
 *                  +------------+-------------+
 *                           &lt;ion-nav&gt;
 *                               |
 *                               |
 *             Page 3  +--------------------+                     LoginPage
 *           Page 2  +--------------------+ |
 *         Page 1  +--------------------+ | |              +--------------------+
 *                 | | Header           |&lt;-----------------|       Login        |
 *                 +--------------------+ | |              +--------------------+
 *                 | | |                | | |              | Username:          |
 *                 | | |                | | |              | Password:          |
 *                 | | |  Page 3 is     | | |              |                    |
 *                 | | |  only content  | | |              |                    |
 *                 | | |                |&lt;-----------------|                    |
 *                 | | |                | | |              |                    |
 *                 | | |                | | |              |                    |
 *                 | +------------------|-+ |              |                    |
 *                 | | Footer           |-|-+              |                    |
 *                 | +------------------|-+                |                    |
 *                 +--------------------+                  +--------------------+
 *
 *           +--------------------+    +--------------------+    +--------------------+
 *           | Header             |    | Content            |    | Content            |
 *           +--------------------+    |                    |    |                    |
 *           | Content            |    |                    |    |                    |
 *           |                    |    |                    |    |                    |
 *           |                    |    |                    |    |                    |
 *           |                    |    |                    |    |                    |
 *           |                    |    |                    |    |                    |
 *           |                    |    |                    |    |                    |
 *           |                    |    |                    |    |                    |
 *           |                    |    |                    |    |                    |
 *           |                    |    +--------------------+    |                    |
 *           |                    |    | Footer             |    |                    |
 *           +--------------------+    +--------------------+    +--------------------+
 *
 *   </pre>
 * </div>
 *
 * @demo /docs/v2/demos/navigation/
 * @see {@link /docs/v2/components#navigation Navigation Component Docs}
 */
@Component({
  selector: 'ion-nav',
  template: '<div #viewport nav-viewport></div><div class="nav-decor"></div><div nav-portal></div>',
  directives: [NavPortal],
  encapsulation: ViewEncapsulation.None,
})
export class Nav extends NavController implements AfterViewInit {
  private _root: any;
  private _hasInit: boolean = false;

  constructor(
    @Optional() viewCtrl: ViewController,
    @Optional() parent: NavController,
    app: App,
    config: Config,
    keyboard: Keyboard,
    elementRef: ElementRef,
    zone: NgZone,
    renderer: Renderer,
    compiler: ComponentResolver
  ) {
    super(parent, app, config, keyboard, elementRef, zone, renderer, compiler);

    if (viewCtrl) {
      // an ion-nav can also act as an ion-page within a parent ion-nav
      // this would happen when an ion-nav nests a child ion-nav.
      viewCtrl.setContent(this);
      viewCtrl.setContentRef(elementRef);
    }

    if (parent) {
      // this Nav has a parent Nav
      parent.registerChildNav(this);

    } else if (app) {
      // this is the root navcontroller for the entire app
      this._app.setRootNav(this);
    }
  }

  /**
   * @private
   */
  @ViewChild('viewport', {read: ViewContainerRef})
  set _vp(val: ViewContainerRef) {
    this.setViewport(val);
  }

  /**
   * @private
   */
  ngAfterViewInit() {
    this._hasInit = true;

    if (this._root) {
      if (typeof this._root !== 'function') {
        throw 'The [root] property in <ion-nav> must be given a reference to a component class from within the constructor.';
      }
      this.push(this._root);
    }
  }

  /**
   * @input {Page} The Page component to load as the root page within this nav.
   */
  @Input()
  get root(): any {
    return this._root;
  }
  set root(page: any) {
    this._root = page;

    if (this._hasInit) {
      this.setRoot(page);
    }
  }

  /**
   * @input {boolean} Whether it's possible to swipe-to-go-back on this nav controller or not.
   */
  @Input()
  get swipeBackEnabled(): boolean {
    return this._sbEnabled;
  }
  set swipeBackEnabled(val: boolean) {
    this._sbEnabled = isTrueProperty(val);
  }

  @ViewChildren(NavPortal)
  get _np(): QueryList<NavPortal> {
    return null;
  }
  set _np(val: QueryList<NavPortal>) {
    this.setPortal(val.first);
  }
}<|MERGE_RESOLUTION|>--- conflicted
+++ resolved
@@ -1,8 +1,4 @@
-<<<<<<< HEAD
-import {QueryList, Component, ElementRef, ViewContainerRef, ComponentResolver, Input, Optional, NgZone, Renderer, ViewChild, ViewChildren, ViewEncapsulation, AfterViewInit} from '@angular/core';
-=======
 import { AfterViewInit, Component, ComponentResolver, ElementRef, Input, Optional, NgZone, Renderer, ViewChild, ViewContainerRef, ViewEncapsulation } from '@angular/core';
->>>>>>> 721b2bc4
 
 import { App } from '../app/app';
 import { Config } from '../../config/config';
