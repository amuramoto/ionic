import { EventEmitter } from '@angular/core';

import { Config } from '../config/config';
import { NavOptions } from './nav-util';
import { ViewController } from './view-controller';


/**
 * @name NavController
 * @description
 *
 * NavController is the base class for navigation controller components like
 * [`Nav`](../Nav/) and [`Tab`](../../tabs/Tab/). You use navigation controllers
 * to navigate to [pages](#view-creation) in your app.
 *
 * For more information, see the [Navigation Controller doc](/docs/v2/navigation/navigation-controller).
 *
<<<<<<< HEAD
 * @see {@link /docs/v2/navigation Navigation Docs}
 * @see {@link ../../components/nav/Nav Nav API Docs}
=======
 * Unless you are using a directive like [NavPush](../../components/nav/NavPush/), or need a
 * specific NavController, most times you will inject and use a reference to the
 * nearest NavController to manipulate the navigation stack.
 *
 * ## Basic usage
 * The simplest way to navigate through an app is to create and initialize a new
 * nav controller using the `<ion-nav>` component.  `ion-nav` extends the `NavController`
 * class.
 *
 * ```typescript
 * import { Component } from `@angular/core`;
 * import { StartPage } from './start-page';
 *
 * @Component(
 *   template: `<ion-nav [root]="rootPage"></ion-nav>`
 * })
 * class MyApp {
 *   // set the rootPage to the first page we want displayed
 *   public rootPage: any = StartPage;
 *
 *   constructor(){
 *   }
 * }
 *
 * ```
 *
 * ### Injecting NavController
 * Injecting NavController will always get you an instance of the nearest
 * NavController, regardless of whether it is a Tab or a Nav.
 *
 * Behind the scenes, when Ionic instantiates a new NavController, it creates an
 * injector with NavController bound to that instance (usually either a Nav or
 * Tab) and adds the injector to its own providers.  For more information on
 * providers and dependency injection, see [Dependency Injection](https://angular.io/docs/ts/latest/guide/dependency-injection.html).
 *
 * Instead, you can inject NavController and know that it is the correct
 * navigation controller for most situations (for more advanced situations, see
 * [Menu](../../menu/Menu/) and [Tab](../../tab/Tab/)).
 *
 * ```ts
 *  import { NavController } from 'ionic-angular';
 *
 *  class MyComponent {
 *    constructor(public navCtrl: NavController) {
 *
 *    }
 *  }
 * ```
 *
 * ### Navigating from the Root component
 * What if you want to control navigation from your root app component?
 * You can't inject `NavController` because any components that are navigation
 * controllers are _children_ of the root component so they aren't available
 * to be injected.
 *
 * By adding a reference variable to the `ion-nav`, you can use `@ViewChild` to
 * get an instance of the `Nav` component, which is a navigation controller
 * (it extends `NavController`):
 *
 * ```typescript
 *
 * import { Component, ViewChild } from '@angular/core';
 * import { NavController } from 'ionic-angular';
 *
 * @Component({
 *    template: '<ion-nav #myNav [root]="rootPage"></ion-nav>'
 * })
 * export class MyApp {
 *    @ViewChild('myNav') nav: NavController
 *    public rootPage = TabsPage;
 *
 *    // Wait for the components in MyApp's template to be initialized
 *    // In this case, we are waiting for the Nav with reference variable of "#myNav"
 *    ngOnInit() {
 *       // Let's navigate from TabsPage to Page1
 *       this.nav.push(Page1);
 *    }
 * }
 * ```
 *
 * ### Navigating from an Overlay Component
 * What if you wanted to navigate from an overlay component (popover, modal, alert, etc)?
 * In this example, we've displayed a popover in our app. From the popover, we'll get a
 * reference of the root `NavController` in our app, using the `getRootNav()` method.
 *
 *
 * ```typescript
 * import { Component } from '@angular/core';
 * import { App, ViewController } from 'ionic-angular';
 *
 * @Component({
 *     template: `
 *     <ion-content>
 *       <h1>My PopoverPage</h1>
 *       <button ion-button (click)="pushPage()">Call pushPage</button>
 *      </ion-content>
 *     `
 *   })
 *   class PopoverPage {
 *     constructor(
 *       public viewCtrl: ViewController
 *       public appCtrl: App
 *     ) {}
 *
 *     pushPage() {
 *       this.viewCtrl.dismiss();
 *       this.appCtrl.getRootNav().push(SecondPage);
 *     }
 *   }
 *```
 *
 *
 * ## View creation
 * Views are created when they are added to the navigation stack.  For methods
 * like [push()](#push), the NavController takes any component class that is
 * decorated with `@Component` as its first argument.  The NavController then
 * compiles that component, adds it to the app and animates it into view.
 *
 * By default, pages are cached and left in the DOM if they are navigated away
 * from but still in the navigation stack (the exiting page on a `push()` for
 * example).  They are destroyed when removed from the navigation stack (on
 * [pop()](#pop) or [setRoot()](#setRoot)).
 *
 * ## Pushing a View
 * To push a new view on to the navigation stack, use the `push` method.
 * If the page has an [`<ion-navbar>`](../../navbar/Navbar/),
 * a back button will automatically be added to the pushed view.
 *
 * Data can also be passed to a view by passing an object to the `push` method.
 * The pushed view can then receive the data by accessing it via the `NavParams`
 * class.
 *
 * ```typescript
 * import { Component } from '@angular/core';
 * import { NavController } from 'ionic-angular';
 * import { OtherPage } from './other-page';
 * @Component({
 *    template: `
 *    <ion-header>
 *      <ion-navbar>
 *        <ion-title>Login</ion-title>
 *      </ion-navbar>
 *    </ion-header>
 *
 *    <ion-content>
 *      <button ion-button (click)="pushPage()">
 *        Go to OtherPage
 *      </button>
 *    </ion-content>
 *    `
 * })
 * export class StartPage {
 *   constructor(public navCtrl: NavController) {
 *   }
 *
 *   pushPage(){
 *     // push another page on to the navigation stack
 *     // causing the nav controller to transition to the new page
 *     // optional data can also be passed to the pushed page.
 *     this.navCtrl.push(OtherPage, {
 *       id: "123",
 *       name: "Carl"
 *     });
 *   }
 * }
 *
 * import { NavParams } from 'ionic-angular';
 *
 * @Component({
 *   template: `
 *   <ion-header>
 *     <ion-navbar>
 *       <ion-title>Other Page</ion-title>
 *     </ion-navbar>
 *   </ion-header>
 *   <ion-content>I'm the other page!</ion-content>`
 * })
 * class OtherPage {
 *   constructor(private navParams: NavParams) {
 *      let id = navParams.get('id');
 *      let name = navParams.get('name');
 *   }
 * }
 * ```
 *
 * ## Removing a view
 * To remove a view from the stack, use the `pop` method.
 * Popping a view will transition to the previous view.
 *
 * ```ts
 * import { Component } from '@angular/core';
 * import { NavController } from 'ionic-angular';
 *
 * @Component({
 *   template: `
 *   <ion-header>
 *     <ion-navbar>
 *       <ion-title>Other Page</ion-title>
 *     </ion-navbar>
 *   </ion-header>
 *   <ion-content>I'm the other page!</ion-content>`
 * })
 * class OtherPage {
 *    constructor(public navCtrl: NavController ){
 *    }
 *
 *    popView(){
 *      this.navCtrl.pop();
 *    }
 * }
 * ```
 *
 * ## Lifecycle events
 * Lifecycle events are fired during various stages of navigation.  They can be
 * defined in any component type which is pushed/popped from a `NavController`.
 *
 * ```ts
 * import { Component } from '@angular/core';
 *
 * @Component({
 *   template: 'Hello World'
 * })
 * class HelloWorld {
 *   ionViewDidLoad() {
 *     console.log("I'm alive!");
 *   }
 *   ionViewWillLeave() {
 *     console.log("Looks like I'm about to leave :(");
 *   }
 * }
 * ```
 *
 *  | Page Event          | Returns                     | Description                                                                                                                                                                                                                                                    |
 *  |---------------------|-----------------------------|----------------------------------------------------------------------------------------------------------------------------------------------------------------------------------------------------------------------------------------------------------------|
 *  | `ionViewDidLoad`    | void                        | Runs when the page has loaded. This event only happens once per page being created. If a page leaves but is cached, then this event will not fire again on a subsequent viewing. The `ionViewDidLoad` event is good place to put your setup code for the page. |
 *  | `ionViewWillEnter`  | void                        | Runs when the page is about to enter and become the active page.                                                                                                                                                                                               |
 *  | `ionViewDidEnter`   | void                        | Runs when the page has fully entered and is now the active page. This event will fire, whether it was the first load or a cached page.                                                                                                                         |
 *  | `ionViewWillLeave`  | void                        | Runs when the page is about to leave and no longer be the active page.                                                                                                                                                                                         |
 *  | `ionViewDidLeave`   | void                        | Runs when the page has finished leaving and is no longer the active page.                                                                                                                                                                                      |
 *  | `ionViewWillUnload` | void                        | Runs when the page is about to be destroyed and have its elements removed.                                                                                                                                                                                     |
 *  | `ionViewCanEnter`   | boolean/Promise&lt;void&gt; | Runs before the view can enter. This can be used as a sort of "guard" in authenticated views where you need to check permissions before the view can enter                                                                                                     |
 *  | `ionViewCanLeave`   | boolean/Promise&lt;void&gt; | Runs before the view can leave. This can be used as a sort of "guard" in authenticated views where you need to check permissions before the view can leave                                                                                                     |
 *
 *
 * ## Nav Guards
 *
 * In some cases, a developer should be able to control views leaving and entering. To allow for this, NavController has the `ionViewCanEnter` and `ionViewCanLeave` methods.
 * Similar to Angular 2 route guards, but are more integrated with NavController. For example, if you wanted to prevent a user from leaving a view:
 *
 * ```ts
 * export class MyClass{
 *  constructor(
 *    public navCtrl: NavController
 *   ){}
 *
 *   pushPage(){
 *     this.navCtrl.push(DetailPage)
 *      .catch(()=> console.log('should I stay or should I go now'))
 *   }
 *
 *   ionViewCanLeave(): boolean{
 *    // here we can either return true or false
 *    // depending on if we want to leave this view
 *    if(isValid(randomValue)){
 *       return true;
 *     } else {
 *       return false;
 *     }
 *   }
 * }
 * ```
 *
 * We need to make sure that or `navCtrl.push` has a catch in order to catch the and handle the error.
 * If you need to prevent a view from entering, you can do the same thing
 *
 * ```ts
 * export class MyClass{
 *  constructor(
 *    public navCtrl: NavController
 *   ){}
 *
 *   pushPage(){
 *     this.navCtrl.push(DetailPage)
 *      .catch(()=> console.log('should I stay or should I go now'))
 *   }
 *
 * }
 *
 * export class DetailPage(){
 *   constructor(
 *     public navCtrl: NavController
 *   ){}
 *   ionViewCanEnter(): boolean{
 *    // here we can either return true or false
 *    // depending on if we want to leave this view
 *    if(isValid(randomValue)){
 *       return true;
 *     } else {
 *       return false;
 *     }
 *   }
 * }
 * ```
 *
 * Similar to `ionViewCanLeave` we still need a catch on the original `navCtrl.push` in order to handle it properly.
 * When handling the back button in the `ion-navbar`, the catch is already taken care of for you by the framework.
 *
 * ## NavOptions
 *
 * Some methods on `NavController` allow for customizing the current transition.
 * To do this, we can pass an object with the modified properites.
 *
 *
 * | Property  | Value     | Description                                                                                                |
 * |-----------|-----------|------------------------------------------------------------------------------------------------------------|
 * | animate   | `boolean` | Whether or not the transition should animate.                                                              |
 * | animation | `string`  | What kind of animation should be used.                                                                     |
 * | direction | `string`  | The conceptual direction the user is navigating. For example, is the user navigating `forward`, or `back`? |
 * | duration  | `number`  | The length in milliseconds the animation should take.                                                      |
 * | easing    | `string`  | The easing for the animation.                                                                              |
 *
 * The property 'animation' understands the following values: `md-transition`, `ios-transition` and `wp-transition`.
 *
 * @see {@link /docs/v2/components#navigation Navigation Component Docs}
>>>>>>> 0b2cf628
 */
export abstract class NavController {

  /**
   * Observable to be subscribed to when a component is loaded.
   * @returns {Observable} Returns an observable
   */
  viewDidLoad: EventEmitter<any>;

  /**
   * Observable to be subscribed to when a component is about to be loaded.
   * @returns {Observable} Returns an observable
   */
  viewWillEnter: EventEmitter<any>;

  /**
   * Observable to be subscribed to when a component has fully become the active component.
   * @returns {Observable} Returns an observable
   */
  viewDidEnter: EventEmitter<any>;

  /**
   * Observable to be subscribed to when a component is about to leave, and no longer active.
   * @returns {Observable} Returns an observable
   */
  viewWillLeave: EventEmitter<any>;

  /**
   * Observable to be subscribed to when a component has fully left and is no longer active.
   * @returns {Observable} Returns an observable
   */
  viewDidLeave: EventEmitter<any>;

  /**
   * Observable to be subscribed to when a component is about to be unloaded and destroyed.
   * @returns {Observable} Returns an observable
   */
  viewWillUnload: EventEmitter<any>;

  /**
   * @private
   */
  id: string;

  /**
   * The parent navigation instance. If this is the root nav, then
   * it'll be `null`. A `Tab` instance's parent is `Tabs`, otherwise
   * the parent would be another nav, if it's not already the root nav.
   */
  parent: any;

  /**
   * @private
   */
  config: Config;

  /**
   * Push a new component onto the current navigation stack. Pass any aditional information
   * along as an object. This additional information is accessible through NavParams
   *
   * @param {Page} page  The page component class you want to push on to the navigation stack
   * @param {object} [params={}] Any nav-params you want to pass along to the next view
   * @param {object} [opts={}] Nav options to go with this transition.
   * @returns {Promise} Returns a promise which is resolved when the transition has completed.
   */
  abstract push(page: any, params?: any, opts?: NavOptions, done?: Function): Promise<any>;

  /**
   * Inserts a component into the nav stack at the specified index. This is useful if
   * you need to add a component at any point in your navigation stack.
   *
   *
   * @param {number} insertIndex  The index where to insert the page.
   * @param {Page} page  The component you want to insert into the nav stack.
   * @param {object} [params={}] Any nav-params you want to pass along to the next page.
   * @param {object} [opts={}] Nav options to go with this transition.
   * @returns {Promise} Returns a promise which is resolved when the transition has completed.
   */
  abstract insert(insertIndex: number, page: any, params?: any, opts?: NavOptions, done?: Function): Promise<any>;

  /**
   * Inserts an array of components into the nav stack at the specified index.
   * The last component in the array will become instantiated as a view,
   * and animate in to become the active view.
   *
   * @param {number} insertIndex  The index where you want to insert the page.
   * @param {array} insertPages  An array of objects, each with a `page` and optionally `params` property.
   * @param {object} [opts={}] Nav options to go with this transition.
   * @returns {Promise} Returns a promise which is resolved when the transition has completed.
   */
  abstract insertPages(insertIndex: number, insertPages: Array<{page: any, params?: any}>, opts?: NavOptions, done?: Function): Promise<any>;

  /**
   * Call to navigate back from a current component. Similar to `push()`, you
   * can also pass navigation options.
   *
   * @param {object} [opts={}] Nav options to go with this transition.
   * @returns {Promise} Returns a promise which is resolved when the transition has completed.
   */
  abstract pop(opts?: NavOptions, done?: Function): Promise<any>;

  /**
   * Navigate back to the root of the stack, no matter how far back that is.
   *
   * @param {object} [opts={}] Nav options to go with this transition.
   * @returns {Promise} Returns a promise which is resolved when the transition has completed.
   */
  abstract popToRoot(opts?: NavOptions, done?: Function): Promise<any>;

  /**
   * @private
   * Pop to a specific view in the history stack. If an already created
   * instance of the page is not found in the stack, then it'll `setRoot`
   * to the nav stack by removing all current pages and pushing on a
   * new instance of the given page. Note that any params passed to
   * this method are not used when an existing page instance has already
   * been found in the stack. Nav params are only used by this method
   * when a new instance needs to be created.
   *
   * @param {any} page A page can be a ViewController instance or string.
   * @param {object} [params={}] Any nav-params to be used when a new view instance is created at the root.
   * @param {object} [opts={}] Nav options to go with this transition.
   * @returns {Promise} Returns a promise which is resolved when the transition has completed.
   */
  abstract popTo(page: any, params?: any, opts?: NavOptions, done?: Function): Promise<any>;

  /**
   * @private
   * Pop sequently all the pages in the stack.
   *
   * @returns {Promise} Returns a promise which is resolved when the transition has completed.
   */
  abstract popAll(): Promise<any[]>;

  /**
   * Removes a page from the nav stack at the specified index.
   *
   * @param {number} [startIndex]  The starting index to remove pages from the stack. Default is the index of the last page.
   * @param {number} [removeCount]  The number of pages to remove, defaults to remove `1`.
   * @param {object} [opts={}] Any options you want to use pass to transtion.
   * @returns {Promise} Returns a promise which is resolved when the transition has completed.
   */
  abstract remove(startIndex: number, removeCount?: number, opts?: NavOptions, done?: Function): Promise<any>;

  /**
   * Removes the specified view controller from the nav stack.
   *
   * @param {ViewController} [viewController] The viewcontroller to remove.
   * @param {object} [opts={}] Any options you want to use pass to transtion.
   * @returns {Promise} Returns a promise which is resolved when the transition has completed.
   */
  abstract removeView(viewController: ViewController, opts?: NavOptions, done?: Function): Promise<any>;

  /**
   * Set the root for the current navigation stack.
   * @param {string|ViewController} pageOrViewCtrl  The name of the component you want to push on the navigation stack.
   * @param {object} [params={}] Any nav-params you want to pass along to the next view.
   * @param {object} [opts={}] Any options you want to use pass to transtion.
   * @returns {Promise} Returns a promise which is resolved when the transition has completed.
   */
  abstract setRoot(pageOrViewCtrl: any, params?: any, opts?: NavOptions, done?: Function): Promise<any>;

  /**
   * Set the views of the current navigation stack and navigate to the
   * last view. By default animations are disabled, but they can be enabled
   * by passing options to the navigation controller.You can also pass any
   * navigation params to the individual pages in the array.
   *
   * @param {array} pages An array of objects, each with a `page` and optionally `params` property to load in the stack.
   * @param {object} [opts={}] Nav options to go with this transition.
   * @returns {Promise} Returns a promise which is resolved when the transition has completed.
   */
  abstract setPages(pages: any[], opts?: NavOptions, done?: Function): Promise<any>;

  /**
   * @param {number} index  The index of the page to get.
   * @returns {ViewController} Returns the view controller that matches the given index.
   */
  abstract getByIndex(index: number): ViewController;

  /**
   * @returns {ViewController} Returns the active page's view controller.
   */
  abstract getActive(includeEntering?: boolean): ViewController;

  /**
   * Returns if the given view is the active view or not.
   * @param {ViewController} view
   * @returns {boolean}
   */
  abstract isActive(view: ViewController): boolean;

  /**
   * Returns the view controller which is before the given view controller.
   * If no view controller is passed in, then it'll default to the active view.
   * @param {ViewController} view
   * @returns {viewController}
   */
  abstract getPrevious(view?: ViewController): ViewController;

  /**
   * Returns the first view controller in this nav controller's stack.
   * @returns {ViewController}
   */
  abstract first(): ViewController;

  /**
   * Returns the last page in this nav controller's stack.
   * @returns {ViewController}
   */
  abstract last(): ViewController;

  /**
   * Returns the index number of the given view controller.
   * @param {ViewController} view
   * @returns {number}
   */
  abstract indexOf(view: ViewController): number;

  /**
   * Returns the number of views in this nav controller.
   * @returns {number} The number of views in this stack, including the current view.
   */
  abstract length(): number;


  /**
   * Returns the current stack of views in this nav controller.
   * @returns {Array<ViewController>} the stack of view controllers in this nav controller.
   */
  abstract getViews(): Array<ViewController>;

  /**
   * Returns the active child navigation.
   */
  abstract getActiveChildNav(): any;

  /**
   * Returns if the nav controller is actively transitioning or not.
   * @return {boolean}
   */
  abstract isTransitioning(includeAncestors?: boolean): boolean

  /**
   * If it's possible to use swipe back or not. If it's not possible
   * to go back, or swipe back is not enabled, then this will return `false`.
   * If it is possible to go back, and swipe back is enabled, then this
   * will return `true`.
   * @returns {boolean}
   */
  abstract canSwipeBack(): boolean;

  /**
   * Returns `true` if there's a valid previous page that we can pop
   * back to. Otherwise returns `false`.
   * @returns {boolean}
   */
  abstract canGoBack(): boolean;

  /**
   * @private
   */
  abstract registerChildNav(nav: any): void;
}<|MERGE_RESOLUTION|>--- conflicted
+++ resolved
@@ -15,335 +15,8 @@
  *
  * For more information, see the [Navigation Controller doc](/docs/v2/navigation/navigation-controller).
  *
-<<<<<<< HEAD
  * @see {@link /docs/v2/navigation Navigation Docs}
  * @see {@link ../../components/nav/Nav Nav API Docs}
-=======
- * Unless you are using a directive like [NavPush](../../components/nav/NavPush/), or need a
- * specific NavController, most times you will inject and use a reference to the
- * nearest NavController to manipulate the navigation stack.
- *
- * ## Basic usage
- * The simplest way to navigate through an app is to create and initialize a new
- * nav controller using the `<ion-nav>` component.  `ion-nav` extends the `NavController`
- * class.
- *
- * ```typescript
- * import { Component } from `@angular/core`;
- * import { StartPage } from './start-page';
- *
- * @Component(
- *   template: `<ion-nav [root]="rootPage"></ion-nav>`
- * })
- * class MyApp {
- *   // set the rootPage to the first page we want displayed
- *   public rootPage: any = StartPage;
- *
- *   constructor(){
- *   }
- * }
- *
- * ```
- *
- * ### Injecting NavController
- * Injecting NavController will always get you an instance of the nearest
- * NavController, regardless of whether it is a Tab or a Nav.
- *
- * Behind the scenes, when Ionic instantiates a new NavController, it creates an
- * injector with NavController bound to that instance (usually either a Nav or
- * Tab) and adds the injector to its own providers.  For more information on
- * providers and dependency injection, see [Dependency Injection](https://angular.io/docs/ts/latest/guide/dependency-injection.html).
- *
- * Instead, you can inject NavController and know that it is the correct
- * navigation controller for most situations (for more advanced situations, see
- * [Menu](../../menu/Menu/) and [Tab](../../tab/Tab/)).
- *
- * ```ts
- *  import { NavController } from 'ionic-angular';
- *
- *  class MyComponent {
- *    constructor(public navCtrl: NavController) {
- *
- *    }
- *  }
- * ```
- *
- * ### Navigating from the Root component
- * What if you want to control navigation from your root app component?
- * You can't inject `NavController` because any components that are navigation
- * controllers are _children_ of the root component so they aren't available
- * to be injected.
- *
- * By adding a reference variable to the `ion-nav`, you can use `@ViewChild` to
- * get an instance of the `Nav` component, which is a navigation controller
- * (it extends `NavController`):
- *
- * ```typescript
- *
- * import { Component, ViewChild } from '@angular/core';
- * import { NavController } from 'ionic-angular';
- *
- * @Component({
- *    template: '<ion-nav #myNav [root]="rootPage"></ion-nav>'
- * })
- * export class MyApp {
- *    @ViewChild('myNav') nav: NavController
- *    public rootPage = TabsPage;
- *
- *    // Wait for the components in MyApp's template to be initialized
- *    // In this case, we are waiting for the Nav with reference variable of "#myNav"
- *    ngOnInit() {
- *       // Let's navigate from TabsPage to Page1
- *       this.nav.push(Page1);
- *    }
- * }
- * ```
- *
- * ### Navigating from an Overlay Component
- * What if you wanted to navigate from an overlay component (popover, modal, alert, etc)?
- * In this example, we've displayed a popover in our app. From the popover, we'll get a
- * reference of the root `NavController` in our app, using the `getRootNav()` method.
- *
- *
- * ```typescript
- * import { Component } from '@angular/core';
- * import { App, ViewController } from 'ionic-angular';
- *
- * @Component({
- *     template: `
- *     <ion-content>
- *       <h1>My PopoverPage</h1>
- *       <button ion-button (click)="pushPage()">Call pushPage</button>
- *      </ion-content>
- *     `
- *   })
- *   class PopoverPage {
- *     constructor(
- *       public viewCtrl: ViewController
- *       public appCtrl: App
- *     ) {}
- *
- *     pushPage() {
- *       this.viewCtrl.dismiss();
- *       this.appCtrl.getRootNav().push(SecondPage);
- *     }
- *   }
- *```
- *
- *
- * ## View creation
- * Views are created when they are added to the navigation stack.  For methods
- * like [push()](#push), the NavController takes any component class that is
- * decorated with `@Component` as its first argument.  The NavController then
- * compiles that component, adds it to the app and animates it into view.
- *
- * By default, pages are cached and left in the DOM if they are navigated away
- * from but still in the navigation stack (the exiting page on a `push()` for
- * example).  They are destroyed when removed from the navigation stack (on
- * [pop()](#pop) or [setRoot()](#setRoot)).
- *
- * ## Pushing a View
- * To push a new view on to the navigation stack, use the `push` method.
- * If the page has an [`<ion-navbar>`](../../navbar/Navbar/),
- * a back button will automatically be added to the pushed view.
- *
- * Data can also be passed to a view by passing an object to the `push` method.
- * The pushed view can then receive the data by accessing it via the `NavParams`
- * class.
- *
- * ```typescript
- * import { Component } from '@angular/core';
- * import { NavController } from 'ionic-angular';
- * import { OtherPage } from './other-page';
- * @Component({
- *    template: `
- *    <ion-header>
- *      <ion-navbar>
- *        <ion-title>Login</ion-title>
- *      </ion-navbar>
- *    </ion-header>
- *
- *    <ion-content>
- *      <button ion-button (click)="pushPage()">
- *        Go to OtherPage
- *      </button>
- *    </ion-content>
- *    `
- * })
- * export class StartPage {
- *   constructor(public navCtrl: NavController) {
- *   }
- *
- *   pushPage(){
- *     // push another page on to the navigation stack
- *     // causing the nav controller to transition to the new page
- *     // optional data can also be passed to the pushed page.
- *     this.navCtrl.push(OtherPage, {
- *       id: "123",
- *       name: "Carl"
- *     });
- *   }
- * }
- *
- * import { NavParams } from 'ionic-angular';
- *
- * @Component({
- *   template: `
- *   <ion-header>
- *     <ion-navbar>
- *       <ion-title>Other Page</ion-title>
- *     </ion-navbar>
- *   </ion-header>
- *   <ion-content>I'm the other page!</ion-content>`
- * })
- * class OtherPage {
- *   constructor(private navParams: NavParams) {
- *      let id = navParams.get('id');
- *      let name = navParams.get('name');
- *   }
- * }
- * ```
- *
- * ## Removing a view
- * To remove a view from the stack, use the `pop` method.
- * Popping a view will transition to the previous view.
- *
- * ```ts
- * import { Component } from '@angular/core';
- * import { NavController } from 'ionic-angular';
- *
- * @Component({
- *   template: `
- *   <ion-header>
- *     <ion-navbar>
- *       <ion-title>Other Page</ion-title>
- *     </ion-navbar>
- *   </ion-header>
- *   <ion-content>I'm the other page!</ion-content>`
- * })
- * class OtherPage {
- *    constructor(public navCtrl: NavController ){
- *    }
- *
- *    popView(){
- *      this.navCtrl.pop();
- *    }
- * }
- * ```
- *
- * ## Lifecycle events
- * Lifecycle events are fired during various stages of navigation.  They can be
- * defined in any component type which is pushed/popped from a `NavController`.
- *
- * ```ts
- * import { Component } from '@angular/core';
- *
- * @Component({
- *   template: 'Hello World'
- * })
- * class HelloWorld {
- *   ionViewDidLoad() {
- *     console.log("I'm alive!");
- *   }
- *   ionViewWillLeave() {
- *     console.log("Looks like I'm about to leave :(");
- *   }
- * }
- * ```
- *
- *  | Page Event          | Returns                     | Description                                                                                                                                                                                                                                                    |
- *  |---------------------|-----------------------------|----------------------------------------------------------------------------------------------------------------------------------------------------------------------------------------------------------------------------------------------------------------|
- *  | `ionViewDidLoad`    | void                        | Runs when the page has loaded. This event only happens once per page being created. If a page leaves but is cached, then this event will not fire again on a subsequent viewing. The `ionViewDidLoad` event is good place to put your setup code for the page. |
- *  | `ionViewWillEnter`  | void                        | Runs when the page is about to enter and become the active page.                                                                                                                                                                                               |
- *  | `ionViewDidEnter`   | void                        | Runs when the page has fully entered and is now the active page. This event will fire, whether it was the first load or a cached page.                                                                                                                         |
- *  | `ionViewWillLeave`  | void                        | Runs when the page is about to leave and no longer be the active page.                                                                                                                                                                                         |
- *  | `ionViewDidLeave`   | void                        | Runs when the page has finished leaving and is no longer the active page.                                                                                                                                                                                      |
- *  | `ionViewWillUnload` | void                        | Runs when the page is about to be destroyed and have its elements removed.                                                                                                                                                                                     |
- *  | `ionViewCanEnter`   | boolean/Promise&lt;void&gt; | Runs before the view can enter. This can be used as a sort of "guard" in authenticated views where you need to check permissions before the view can enter                                                                                                     |
- *  | `ionViewCanLeave`   | boolean/Promise&lt;void&gt; | Runs before the view can leave. This can be used as a sort of "guard" in authenticated views where you need to check permissions before the view can leave                                                                                                     |
- *
- *
- * ## Nav Guards
- *
- * In some cases, a developer should be able to control views leaving and entering. To allow for this, NavController has the `ionViewCanEnter` and `ionViewCanLeave` methods.
- * Similar to Angular 2 route guards, but are more integrated with NavController. For example, if you wanted to prevent a user from leaving a view:
- *
- * ```ts
- * export class MyClass{
- *  constructor(
- *    public navCtrl: NavController
- *   ){}
- *
- *   pushPage(){
- *     this.navCtrl.push(DetailPage)
- *      .catch(()=> console.log('should I stay or should I go now'))
- *   }
- *
- *   ionViewCanLeave(): boolean{
- *    // here we can either return true or false
- *    // depending on if we want to leave this view
- *    if(isValid(randomValue)){
- *       return true;
- *     } else {
- *       return false;
- *     }
- *   }
- * }
- * ```
- *
- * We need to make sure that or `navCtrl.push` has a catch in order to catch the and handle the error.
- * If you need to prevent a view from entering, you can do the same thing
- *
- * ```ts
- * export class MyClass{
- *  constructor(
- *    public navCtrl: NavController
- *   ){}
- *
- *   pushPage(){
- *     this.navCtrl.push(DetailPage)
- *      .catch(()=> console.log('should I stay or should I go now'))
- *   }
- *
- * }
- *
- * export class DetailPage(){
- *   constructor(
- *     public navCtrl: NavController
- *   ){}
- *   ionViewCanEnter(): boolean{
- *    // here we can either return true or false
- *    // depending on if we want to leave this view
- *    if(isValid(randomValue)){
- *       return true;
- *     } else {
- *       return false;
- *     }
- *   }
- * }
- * ```
- *
- * Similar to `ionViewCanLeave` we still need a catch on the original `navCtrl.push` in order to handle it properly.
- * When handling the back button in the `ion-navbar`, the catch is already taken care of for you by the framework.
- *
- * ## NavOptions
- *
- * Some methods on `NavController` allow for customizing the current transition.
- * To do this, we can pass an object with the modified properites.
- *
- *
- * | Property  | Value     | Description                                                                                                |
- * |-----------|-----------|------------------------------------------------------------------------------------------------------------|
- * | animate   | `boolean` | Whether or not the transition should animate.                                                              |
- * | animation | `string`  | What kind of animation should be used.                                                                     |
- * | direction | `string`  | The conceptual direction the user is navigating. For example, is the user navigating `forward`, or `back`? |
- * | duration  | `number`  | The length in milliseconds the animation should take.                                                      |
- * | easing    | `string`  | The easing for the animation.                                                                              |
- *
- * The property 'animation' understands the following values: `md-transition`, `ios-transition` and `wp-transition`.
- *
- * @see {@link /docs/v2/components#navigation Navigation Component Docs}
->>>>>>> 0b2cf628
  */
 export abstract class NavController {
 
