--- conflicted
+++ resolved
@@ -123,7 +123,6 @@
             $scope.$parent.scrollView = sv;
           });
 
-<<<<<<< HEAD
           // Check if this supports infinite scrolling and listen for scroll events
           // to trigger the infinite scrolling
           var infiniteScroll = $element.find('infinite-scroll');
@@ -156,8 +155,6 @@
               }
             });
           }
-=======
->>>>>>> cd65a8dc
         }
 
         // if padding attribute is true, then add padding if it wasn't added to the .scroll
