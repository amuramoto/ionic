--- conflicted
+++ resolved
@@ -309,21 +309,56 @@
 
 #### Copying Your Project to a New Project
 
-<<<<<<< HEAD
 1. Ensure that you're using npm version 3.x by running:
-=======
-1. Ensure that you're using `npm 3`
-
-```
-npm --version
-```
-
-If not running 3, the easiest way to update is to install the [latest version of Node.js](https://nodejs.org/en/).
-
-`npm` can also be updated by follow [these instructions](https://docs.npmjs.com/getting-started/installing-node#updating-npm). We recommend just updating Node, though.
+
+  ```
+  npm --version
+  ```
+
+  If you are not running 3.x, the easiest way to update is to install the [latest version of Node.js](https://nodejs.org/en/).
+
+  You can also update `npm` by following [these instructions](https://docs.npmjs.com/getting-started/installing-node#updating-npm).
 
 2. Install the latest Ionic CLI:
->>>>>>> 26281a7a
+
+  ```
+  npm install -g ionic
+  ```
+
+  **Important:** if you have installed the `beta` cli you should run `npm uninstall -g ionic` first. You need version `2.1.0` for this release. Check your `cli` version by running `ionic -v` in the command line.
+
+3. Create a new Ionic 2 RC0 app:
+
+  ```
+  ionic start --v2 myApp
+  ```
+
+4. Copy/paste all of your pages from `app/pages/` of your `beta.11` app to `src/pages/`, providers from `app/providers` to `src/providers`, pipes from `app/pipes` to `src/pipes` and any custom components to `src/components` in the new RC0 app.
+
+5. Modify all `templateUrl`'s to be relative to the `.ts` file. For example in `app.component.ts` the url should change from `build/app.html` to `app.html` and in a page referencing `about.html` from `build/pages/about/about.html` to `about.html`.
+
+6. Import and add each of your pages to the `declarations` array and the `entryComponents` array in `src/app/app.module.ts`.
+
+7. Import and add each of your custom components to the `declarations` array in `src/app/app.module.ts`.
+
+8. Import and add each of your providers to the `providers` array in `src/app/app.module.ts`.
+
+9. Remove any use of the `providers` entry in `@Component` from your pages.
+
+10. Change any uses of the `private` TypeScript keyword to `public`.
+
+11. Change `<button>` to `<button ion-button>` according to [these instructions](#new-behavior-of-button).
+
+12. Pass colors to the `color` attribute : `<button primary>` changes to `<button color=”primary”>`. See [component colors](#component-colors) above.
+
+13. Move any Ionic config to the `IonicModule.forRoot` in `app.module.ts`. For example, the config should go where it says `configObject` here: `IonicModule.forRoot(MyApp, {configObject})`.
+
+14. Move any variables from the mode specific sass files in your `beta.11` app into the `app.variables` file under the mode heading in the new RC0 app.
+
+
+#### Modifying your Existing Project
+
+1. Ensure that you're using npm version 3.x by running:
 
   ```
   npm --version
@@ -331,168 +366,45 @@
 
   If you are not running 3.x, the easiest way to update is to install the [latest version of Node.js](https://nodejs.org/en/).
 
-<<<<<<< HEAD
   You can also update `npm` by following [these instructions](https://docs.npmjs.com/getting-started/installing-node#updating-npm).
-=======
-3. Create a new Ionic 2 RC0 app:
->>>>>>> 26281a7a
 
 2. Install the latest Ionic CLI:
 
-<<<<<<< HEAD
   ```
   npm install -g ionic
   ```
 
   **Important:** if you have installed the `beta` cli you should run `npm uninstall -g ionic` first. You need version `2.1.0` for this release. Check your `cli` version by running `ionic -v` in the command line.
 
-3. Create a new Ionic 2 RC0 app:
-
-  ```
-  ionic start --v2 myApp
-  ```
-
-4. Copy/paste all of your pages from `app/pages/` of your `beta.11` app to `src/pages/`, providers from `app/providers` to `src/providers`, pipes from `app/pipes` to `src/pipes` and any custom components to `src/components` in the new RC0 app.
-
-5. Modify all `templateUrl`'s to be relative to the `.ts` file. For example in `app.component.ts` the url should change from `build/app.html` to `app.html` and in a page referencing `about.html` from `build/pages/about/about.html` to `about.html`.
-
-6. Import and add each of your pages to the `declarations` array and the `entryComponents` array in `src/app/app.module.ts`.
-
-7. Import and add each of your custom components to the `declarations` array in `src/app/app.module.ts`.
-
-8. Import and add each of your providers to the `providers` array in `src/app/app.module.ts`.
-
-9. Remove any use of the `providers` entry in `@Component` from your pages.
-
-10. Change any uses of the `private` TypeScript keyword to `public`.
-
-11. Change `<button />` to `<button ion-button />` according to [these instructions](#new-behavior-of-button).
-
-12. Pass colors to the `color` attribute : `<button primary>` changes to `<button color=”primary”>`. See [component colors](#component-colors) above.
+3. Update `package.json` dependencies and devDependencies to match the [ionic2-app-base package.json](https://github.com/driftyco/ionic2-app-base/blob/master/package.json#L15-L24), and then run `npm install` in your project folder.
+
+4. Copy the `npm scripts` from the [ionic2-app-base package.json](https://github.com/driftyco/ionic2-app-base/blob/master/package.json#L6-L14) to your `package.json`.
+
+5. Delete the `gulpfile.js`.
+
+6. Rename the `app` folder to `src`.
+
+7. Create a new directory called `app` inside of `src`.
+
+8. Move the `app.html` and `app.ts` files inside of `src/app`.
+
+9. Rename `app.ts` to `app.component.ts`.
+
+10. Add an `app.module.ts` file and copy content from [ionic2-starter-blank](https://github.com/driftyco/ionic2-starter-blank/blob/master/src/app/app.module.ts).
+
+11. Move any providers from `ionicBootstrap` in your `app.component.ts` file to the providers in `app.module.ts`. Make sure to copy imports, too.
+
+12. Import and add any of your custom components to the `declarations` array in `src/app/app.module.ts`.
 
 13. Move any Ionic config to the `IonicModule.forRoot` in `app.module.ts`. For example, the config should go where it says `configObject` here: `IonicModule.forRoot(MyApp, {configObject})`.
 
-14. Move any variables from the mode specific sass files in your `beta.11` app into the `app.variables` file under the mode heading in the new RC0 app.
-=======
-4. Copy/paste all of your pages from `app/pages/` of your beta.11 app to `src/pages/`, providers from `app/providers` to `src/providers` pipes from `app/pipes` to `src/pipes` and any custom components to `src/components` in the new RC0 app.
-
-5. Modify all `templateUrl`'s to be relative to the `.ts` file. For example in `app.component.ts` the url should change from `build/app.html` to `app.html` and in a page referencing `about.html` from `build/pages/about/about.html` to `about.html`.
-
-6. Import and add each of your pages to the `declarations` array and the `entryComponents` array in `src/app/app.module.ts.
-
-7. Import and add each of your custom components to the `declarations` array in `src/app/app.module.ts`.
-
-8. Import and add each of your providers to the `providers` array in `src/app/app.module.ts`.
-
-9. Remove any use of the `providers` entry in `@Component` from your pages.
-
-10. Change any uses of the `private` TypeScript keyword to `public`.
-
-11. Change `<button />` to `<button ion-button />` according to [these instructions](#new-behavior-of-button).
-
-12. Pass colors to the `color` attribute : `<button primary />` changes to `<button color=”primary” />`.
-
-13. Move any Ionic config to the `IonicModule.forRoot(MyApp, {configObject})` in `app.module.ts` where its says `configObject`.
-
-14. Move any variables from the mode specific sass files in you're beta.11 app into the `app.variables` file under the mode heading in the new RC0 app.
->>>>>>> 26281a7a
-
-
-#### Modifying your Existing Project
-
-<<<<<<< HEAD
-1. Ensure that you're using npm version 3.x by running:
-
-  ```
-  npm --version
-  ```
-
-  If you are not running 3.x, the easiest way to update is to install the [latest version of Node.js](https://nodejs.org/en/).
-
-  You can also update `npm` by following [these instructions](https://docs.npmjs.com/getting-started/installing-node#updating-npm).
-
-2. Install the latest Ionic CLI:
-
-  ```
-  npm install -g ionic
-  ```
-
-  **Important:** if you have installed the `beta` cli you should run `npm uninstall -g ionic` first. You need version `2.1.0` for this release. Check your `cli` version by running `ionic -v` in the command line.
-
-3. Update `package.json` dependencies and devDependencies to match the [ionic2-app-base package.json](https://github.com/driftyco/ionic2-app-base/blob/master/package.json#L15-L24), and then run `npm install` in your project folder.
-
-4. Copy the `npm scripts` from the [ionic2-app-base package.json](https://github.com/driftyco/ionic2-app-base/blob/master/package.json#L6-L14) to your `package.json`.
-
-5. Delete the `gulpfile.js`.
-
-6. Rename the `app` folder to `src`.
-
-7. Create a new directory called `app` inside of `src`.
-
-8. Move the `app.html` and `app.ts` files inside of `src/app`.
-
-9. Rename `app.ts` to `app.component.ts`.
-
-10. Add an `app.module.ts` file and copy content from [ionic2-starter-blank](https://github.com/driftyco/ionic2-starter-blank/blob/master/src/app/app.module.ts).
-
-11. Move any providers from `ionicBootstrap` in your `app.component.ts` file to the providers in `app.module.ts`. Make sure to copy imports, too.
-
-12. Import and add any of your custom components to the `declarations` array in `src/app/app.module.ts`.
-
-13. Move any Ionic config to the `IonicModule.forRoot` in `app.module.ts`. For example, the config should go where it says `configObject` here: `IonicModule.forRoot(MyApp, {configObject})`.
-
 14. Remove the `ionicBootstrap` code from `app.component.ts`.
-=======
-1. Ensure that you're using `npm 3`
-
-```
-npm --version
-```
-
-If not running 3, the easiest way to update is to install the [latest version of Node.js](https://nodejs.org/en/).
-
-`npm` can also be updated by follow [these instructions](https://docs.npmjs.com/getting-started/installing-node#updating-npm). We recommend just updating Node, though.
-
-2. Install the latest Ionic CLI:
-```
-npm install -g ionic
-```
-Note: if you have installed the beta cli you should run `npm uninstall -g ionic` first.
-
-3. Update package.json dependencies and devDependencies to match the [ionic2-app-base package.json](https://github.com/driftyco/ionic2-app-base/blob/master/package.json), then run `npm install` in your project folder.
-
-4. Copy the npm scripts from the [ionic2-app-base package.json](https://github.com/driftyco/ionic2-app-base/blob/master/package.json) to your package.json.
-
-5. Delete the `gulpfile.js`.
-
-6. Rename folder `app` to `src`.
-
-7. Create directory `app` inside of `src`.
-
-8. Move `app.html` and `app.ts` inside of `src/app`.
-
-9. Rename `app.ts` to `app.component.ts`.
-
-10. Add `app.module.ts` file and copy content from [ionic2-starter-blank](https://github.com/driftyco/ionic2-starter-blank/blob/master/src/app/app.module.ts).
-
-11. Move any providers from `ionicBootstrap` in `app.component.ts` to the providers in `app.module.ts`. Make sure to copy imports too.
-
-12. Import and add any of your custom components to the `declarations` array in `src/app/app.module.ts`.
-
-13. Move any Ionic config to the `IonicModule.forRoot(MyApp, {configObject})` in `app.module.ts` where it says `configObject`.
-
-14. Remove `ionicBootstrap` code from `app.component.ts`.
->>>>>>> 26281a7a
 
 15. Export the main app class in `app.component.ts` and then rename all uses of `MyApp` in `app.module.ts` to your main app class (or rename the export to `MyApp` in `app.component.ts`).
 
 16. Fix any imports in `app.component.ts` to use the correct path. For example, `./pages` becomes `../pages`.
 
-<<<<<<< HEAD
 17. Modify `app.module.ts` to import your page specific classes. See `HomePage`, for example. All pages should be included here.
-=======
-17. Modify `app.module.ts` to import your page specific classes. See `HomePage` for example. All pages should be included here.
->>>>>>> 26281a7a
 
 18. Fix any import paths in `app.module.ts`. For example, `./providers` becomes `../providers`.
 
@@ -522,20 +434,11 @@
 
 31. Change any uses of the `private` TypeScript keyword to `public`.
 
-<<<<<<< HEAD
-32. Change any Ionic buttons from `<button />` to `<button ion-button />`. [See New Behavior of Button](#new-behavior-of-button).
+32. Change any Ionic buttons from `<button>` to `<button ion-button>`. [See New Behavior of Button](#new-behavior-of-button).
 
 33. Pass colors to the `color` attribute: `<button primary>` changes to `<button color=”primary”>`.
 
 34. Add appropriate icon attributes, if the icon is on the left of the text in a button it should get `icon-left`, if the icon is on the right add `icon-right`, and if the button only has an icon in it, add the `icon-only` attribute to the button. [See New Behavior of Icons in Buttons](#new-behavior-of-icons-in-buttons).
-=======
-32. Change any Ionic buttons from `<button />` to `<button ion-button />`, see [docs]() above.
-
-33. Pass colors to the `color` attribute : `<button primary />` changes to `<button color=”primary” />`.
-
-34. Add appropriate icon attributes, if the icon is on the left of the text in a button it should get `icon-left`, if the icon is on the right add `icon-right`, and if the button only has an icon in it, add the `icon-only` attribute to the button. [See New Behavior of Icons in Buttons]()
->>>>>>> 26281a7a
-
 
 ### Bug Fixes
 
